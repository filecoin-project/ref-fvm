--- conflicted
+++ resolved
@@ -7,18 +7,6 @@
 /// BlockID representing nil parameters or return data.
 pub const NO_DATA_BLOCK_ID: u32 = 0;
 
-<<<<<<< HEAD
-// TODO this may cause issues inside of validate contexts depending on how nicely lazy static behaves
-lazy_static::lazy_static! {
-    pub(crate) static ref INVOCATION_CONTEXT: InvocationContext = {
-        unsafe {
-            sys::vm::context().expect("failed to lookup invocation context")
-        }
-    };
-}
-
-=======
->>>>>>> 518fb359
 /// Abort execution.
 pub fn abort(code: u32, message: Option<&str>) -> ! {
     unsafe {
