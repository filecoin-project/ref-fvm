--- conflicted
+++ resolved
@@ -21,16 +21,22 @@
     value: TokenAmount,
     gas_limit: Option<u64>,
 ) -> SyscallResult<Receipt> {
-    send_raw(to, method, params, value, SendFlags::default())
+    send_raw(to, method, params, value, gas_limit, SendFlags::default())
 }
 
 /// Sends a message to another actor in "read-only" mode. Value transfers, state mutations (`sself::set_root`, `sself::self_destruct`), and actor creation (explicit or implicit) will result in `IllegalOpreation` errors. Any events logged will be silently discarded.
-pub fn send_read_only(to: &Address, method: MethodNum, params: RawBytes) -> SyscallResult<Receipt> {
+pub fn send_read_only(
+    to: &Address,
+    method: MethodNum,
+    params: RawBytes,
+    gas_limit: Option<u64>,
+) -> SyscallResult<Receipt> {
     send_raw(
         to,
         method,
         params,
         TokenAmount::zero(),
+        gas_limit,
         SendFlags::READ_ONLY,
     )
 }
@@ -40,6 +46,7 @@
     method: MethodNum,
     params: RawBytes,
     value: TokenAmount,
+    gas_limit: Option<u64>,
     flags: SendFlags,
 ) -> SyscallResult<Receipt> {
     let recipient = to.to_bytes();
@@ -68,11 +75,8 @@
             params_id,
             value.hi,
             value.lo,
-<<<<<<< HEAD
             gas_limit.unwrap_or_default(),
-=======
             flags,
->>>>>>> 8a22156d
         )?;
 
         // Process the result.
