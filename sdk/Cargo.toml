[package]
name = "fvm_sdk"
description = "Filecoin Virtual Machine actor development SDK"
version = "3.0.0-alpha.15"
license = "MIT OR Apache-2.0"
authors = ["Protocol Labs", "Filecoin Core Devs"]
edition = "2021"
repository = "https://github.com/filecoin-project/ref-fvm"

[lib]
crate-type = ["lib"]

[dependencies]
<<<<<<< HEAD
cid = { version = "0.9.0", default-features = false }
fvm_shared = { version = "3.0.0-alpha.12", path = "../shared" }
=======
cid = { version = "0.8.5", default-features = false }
fvm_shared = { version = "3.0.0-alpha.13", path = "../shared" }
>>>>>>> fb6460eb
## num-traits; disabling default features makes it play nice with no_std.
num-traits = { version = "0.2.14", default-features = false }
lazy_static = { version = "1.4.0", optional = true }
log = "0.4.14"
thiserror = "1.0.30"
fvm_ipld_encoding = { version = "0.3", path = "../ipld/encoding" }

[features]
default = ["debug"]
debug = ["lazy_static"]
m2-native = []<|MERGE_RESOLUTION|>--- conflicted
+++ resolved
@@ -11,13 +11,8 @@
 crate-type = ["lib"]
 
 [dependencies]
-<<<<<<< HEAD
 cid = { version = "0.9.0", default-features = false }
-fvm_shared = { version = "3.0.0-alpha.12", path = "../shared" }
-=======
-cid = { version = "0.8.5", default-features = false }
 fvm_shared = { version = "3.0.0-alpha.13", path = "../shared" }
->>>>>>> fb6460eb
 ## num-traits; disabling default features makes it play nice with no_std.
 num-traits = { version = "0.2.14", default-features = false }
 lazy_static = { version = "1.4.0", optional = true }
