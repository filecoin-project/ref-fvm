version: '2.1'

orbs:
  rust: circleci/rust@1.6.0
  go: circleci/go@1.7.0

jobs:
  cargo_fetch:
    executor:
      name: rust/default
    steps:
      - checkout
      - rust/install:
          version: nightly
      - run:
          # we don't check the lockfile in; this is needed for cache restoration/saving
          name: generate lockfile
          command: |
            cargo generate-lockfile
      - restore_rustup_cache
      - persist_to_workspace:
          root: "."
          paths:
            - Cargo.lock
      - run: cargo fetch 
      - save_rustup_cache

  build:
    executor:
      name: rust/default
    steps:
      - checkout
      - attach_workspace:
          at: "."
      - restore_rustup_cache
      - go/install:
          version: 1.17.3
      - run:
          name: install wasm32 target and cbindgen
          command: |
            rustup target add wasm32-unknown-unknown
            cargo install --force cbindgen
      - run:
          name: build
          command: |
            make

  clippy:
    executor:
      name: rust/default
    steps: 
      - checkout
      - attach_workspace:
          at: "."
      - restore_rustup_cache
<<<<<<< HEAD
      - run:
          name: make dummy example wasm module
          command: |
            # otherwise the include_bytes! macro fails because this file hasn't been generated
            touch examples/fvm/fvm_example_actor.wasm
=======
      - go/install:
          version: 1.17.3
      - run:
          name: install wasm32 target and cbindgen
          command: |
            rustup target add wasm32-unknown-unknown
            cargo install --force cbindgen
      - run:
          name: wasmbuild
          command: |
            make examples
>>>>>>> 8946c24c
      - rust/clippy:
          with_cache: false
          flags: |
            --all --all-targets

  rustfmt:
    executor:
      name: rust/default
    steps: 
      - checkout
      - attach_workspace:
          at: "."
      - restore_rustup_cache
      - rust/format:
          nightly-toolchain: true
          with_cache: false

commands:
  save_rustup_cache:
    steps:
      # if they exists delete old versions, for some reason cp fails otherwise
      - run: rm -rf /tmp/.rustup /tmp/.cargo || true
      # Move things from the home directory to `/tmp` first, so that it can be
      # restored on executors that have a different home directory.
      - run: cp -R ~/.cargo ~/.rustup /tmp/
      - save_cache:
          name: "Save rustup cache"
          key: cargo-v1-{{ checksum "rust-toolchain" }}-{{ checksum "Cargo.toml" }}-{{ checksum "Cargo.lock" }}
          paths:
            - /tmp/.cargo
            - /tmp/.rustup
  restore_rustup_cache:
    steps:
      - restore_cache:
          name: "Restore rustup cache"
          key: cargo-v1-{{ checksum "rust-toolchain" }}-{{ checksum "Cargo.toml" }}-{{ checksum "Cargo.lock" }}
      # Cache might not be created yet, hence ignore if the move fails
      - run: cp -R /tmp/.cargo /tmp/.rustup ~/ || true  


workflows:
  main:
    jobs:
      - cargo_fetch
      - rustfmt:
          requires:
            - cargo_fetch
      - clippy:
          requires:
            - cargo_fetch
      - build:
          requires:
            - cargo_fetch<|MERGE_RESOLUTION|>--- conflicted
+++ resolved
@@ -53,25 +53,11 @@
       - attach_workspace:
           at: "."
       - restore_rustup_cache
-<<<<<<< HEAD
       - run:
           name: make dummy example wasm module
           command: |
             # otherwise the include_bytes! macro fails because this file hasn't been generated
             touch examples/fvm/fvm_example_actor.wasm
-=======
-      - go/install:
-          version: 1.17.3
-      - run:
-          name: install wasm32 target and cbindgen
-          command: |
-            rustup target add wasm32-unknown-unknown
-            cargo install --force cbindgen
-      - run:
-          name: wasmbuild
-          command: |
-            make examples
->>>>>>> 8946c24c
       - rust/clippy:
           with_cache: false
           flags: |
