use std::borrow::Borrow;
use std::cell::RefCell;
use std::rc::Rc;

use anyhow::Context;
use cid::Cid;
use fvm::call_manager::{Backtrace, CallManager, FinishRet, InvocationResult};
use fvm::externs::{Consensus, Externs, Rand};
use fvm::gas::{Gas, GasCharge, GasTracker};
use fvm::machine::limiter::ExecMemory;
use fvm::machine::{Engine, Machine, MachineContext, Manifest, NetworkConfig};
use fvm::state_tree::{ActorState, StateTree};
use fvm::{kernel, Kernel};
use fvm_ipld_blockstore::{Blockstore, MemoryBlockstore};
use fvm_ipld_encoding::CborStore;
use fvm_shared::address::Address;
use fvm_shared::bigint::Zero;
use fvm_shared::econ::TokenAmount;
use fvm_shared::event::StampedEvent;
use fvm_shared::state::StateTreeVersion;
use fvm_shared::version::NetworkVersion;
use fvm_shared::ActorID;
use multihash::Code;
use wasmtime::ResourceLimiter;

pub const STUB_NETWORK_VER: NetworkVersion = NetworkVersion::V18;

/// Unimplemented and empty `Externs` impl
pub struct DummyExterns;

impl Externs for DummyExterns {}

impl Rand for DummyExterns {
    fn get_chain_randomness(
        &self,
        _pers: i64,
        _round: fvm_shared::clock::ChainEpoch,
        _entropy: &[u8],
    ) -> anyhow::Result<[u8; 32]> {
        todo!()
    }

    fn get_beacon_randomness(
        &self,
        _pers: i64,
        _round: fvm_shared::clock::ChainEpoch,
        _entropy: &[u8],
    ) -> anyhow::Result<[u8; 32]> {
        todo!()
    }
}

impl Consensus for DummyExterns {
    fn verify_consensus_fault(
        &self,
        _h1: &[u8],
        _h2: &[u8],
        _extra: &[u8],
    ) -> anyhow::Result<(Option<fvm_shared::consensus::ConsensusFault>, i64)> {
        // consensus is always valid for tests :)
        anyhow::Result::Ok((None, 0))
    }
}

#[derive(Default)]
pub struct DummyLimiter {
    curr_exec_memory_bytes: usize,
}

impl ResourceLimiter for DummyLimiter {
    fn memory_growing(&mut self, current: usize, desired: usize, _maximum: Option<usize>) -> bool {
        self.curr_exec_memory_bytes += desired - current;
        true
    }

    fn table_growing(&mut self, _current: u32, _desired: u32, _maximum: Option<u32>) -> bool {
        true
    }
}

impl ExecMemory for DummyLimiter {
    fn curr_exec_memory_bytes(&self) -> usize {
        self.curr_exec_memory_bytes
    }

    fn with_stack_frame<T, G, F, R>(t: &mut T, g: G, f: F) -> R
    where
        G: Fn(&mut T) -> &mut Self,
        F: FnOnce(&mut T) -> R,
    {
        let memory_bytes = g(t).curr_exec_memory_bytes;
        let ret = f(t);
        g(t).curr_exec_memory_bytes = memory_bytes;
        ret
    }
}

/// Minimal *pseudo-functional* implementation of `Machine` for tests
pub struct DummyMachine {
    pub engine: Engine,
    pub state_tree: StateTree<MemoryBlockstore>,
    pub ctx: MachineContext,
    pub builtin_actors: Manifest,
}

impl DummyMachine {
    /// Build a dummy machine with no builtin actors and an empty state-tree.
    pub fn new_stub() -> anyhow::Result<Self> {
        let bs = MemoryBlockstore::new();

        // generate new state root
        let mut state_tree = StateTree::new(bs, StateTreeVersion::V5)?;
        let root = state_tree.flush()?;
        let bs = state_tree.into_store();

        // Add empty built-in actors manifest to blockstore.
        let manifest = Manifest::dummy();
        let manifest_cid = bs.put_cbor(&Manifest::DUMMY_CODES, Code::Blake2b256)?;

        // sanity checks
        bs.has(&root).context("failed to load initial state-root")?;
        bs.has(&manifest_cid)
            .context("failed to load builtin actor manifest")?;

        // add bundle root with version 1 and CID of the empty manifest
        let actors_cid = bs.put_cbor(&(1, manifest_cid), Code::Blake2b256).unwrap();

        // construct state tree from empty root state
        let state_tree = StateTree::new_from_root(bs, &root)?;

        let mut config = NetworkConfig::new(STUB_NETWORK_VER);

        // generate context from the new generated root and override actors with empty list
        let ctx = config.override_actors(actors_cid).for_epoch(0, root);

        Ok(Self {
            ctx,
            engine: Engine::new_default((&config).into())?,
            state_tree,
            builtin_actors: manifest,
        })
    }
}

impl Machine for DummyMachine {
    type Blockstore = MemoryBlockstore;
    type Externs = DummyExterns;
    type Limiter = DummyLimiter;

    fn engine(&self) -> &Engine {
        &self.engine
    }

    fn blockstore(&self) -> &Self::Blockstore {
        self.state_tree.store()
    }

    fn context(&self) -> &fvm::machine::MachineContext {
        &self.ctx
    }

    fn externs(&self) -> &Self::Externs {
        &DummyExterns
    }

    fn builtin_actors(&self) -> &Manifest {
        &self.builtin_actors
    }

    fn state_tree(&self) -> &StateTree<Self::Blockstore> {
        &self.state_tree
    }

    fn state_tree_mut(&mut self) -> &mut StateTree<Self::Blockstore> {
        &mut self.state_tree
    }

    fn create_actor(
        &mut self,
        _addr: &Address,
        _act: ActorState,
    ) -> kernel::Result<fvm_shared::ActorID> {
        todo!()
    }

    fn transfer(
        &mut self,
        _from: fvm_shared::ActorID,
        _to: fvm_shared::ActorID,
        _value: &fvm_shared::econ::TokenAmount,
    ) -> kernel::Result<()> {
        todo!()
    }

    fn into_store(self) -> Self::Blockstore {
        self.state_tree.into_store()
    }

    fn machine_id(&self) -> &str {
        todo!()
    }

<<<<<<< HEAD
    fn commit_events(&self, _events: &[StampedEvent]) -> kernel::Result<Option<Cid>> {
        todo!()
=======
    fn new_limiter(&self) -> Self::Limiter {
        DummyLimiter::default()
>>>>>>> 5d118648
    }
}

/// Minimal *pseudo-functional* implementation CallManager
pub struct DummyCallManager {
    pub machine: DummyMachine,
    pub gas_tracker: GasTracker,
    pub origin: ActorID,
    pub nonce: u64,
    pub test_data: Rc<RefCell<TestData>>,
    limits: DummyLimiter,
}

/// Information to be read by external tests
pub struct TestData {
    pub charge_gas_calls: usize,
}

impl DummyCallManager {
    pub fn new_stub() -> (Self, Rc<RefCell<TestData>>) {
        let rc = Rc::new(RefCell::new(TestData {
            charge_gas_calls: 0,
        }));
        let cell_ref = rc.clone();
        (
            Self {
                machine: DummyMachine::new_stub().unwrap(),
                gas_tracker: GasTracker::new(Gas::new(i64::MAX), Gas::new(0), TokenAmount::zero()),
                origin: 0,
                nonce: 0,
                test_data: rc,
                limits: DummyLimiter::default(),
            },
            cell_ref,
        )
    }

    pub fn new_with_gas(gas_tracker: GasTracker) -> (Self, Rc<RefCell<TestData>>) {
        let rc = Rc::new(RefCell::new(TestData {
            charge_gas_calls: 0,
        }));
        let cell_ref = rc.clone();
        (
            Self {
                machine: DummyMachine::new_stub().unwrap(),
                gas_tracker,
                origin: 0,
                nonce: 0,
                test_data: rc,
                limits: DummyLimiter::default(),
            },
            cell_ref,
        )
    }
}

impl CallManager for DummyCallManager {
    type Machine = DummyMachine;

    fn new(
        machine: Self::Machine,
        _gas_limit: i64,
        origin: ActorID,
        nonce: u64,
        gas_premium: TokenAmount,
    ) -> Self {
        let rc = Rc::new(RefCell::new(TestData {
            charge_gas_calls: 0,
        }));
        let limits = machine.new_limiter();
        Self {
            machine,
            gas_tracker: GasTracker::new(Gas::new(i64::MAX), Gas::new(0), gas_premium),
            origin,
            nonce,
            test_data: rc,
            limits,
        }
    }

    fn send<K: Kernel<CallManager = Self>>(
        &mut self,
        _from: fvm_shared::ActorID,
        _to: Address,
        _method: fvm_shared::MethodNum,
        _params: Option<kernel::Block>,
        _value: &fvm_shared::econ::TokenAmount,
    ) -> kernel::Result<InvocationResult> {
        // Ok(InvocationResult::Return(None))
        todo!()
    }

    fn with_transaction(
        &mut self,
        _f: impl FnOnce(&mut Self) -> kernel::Result<InvocationResult>,
    ) -> kernel::Result<InvocationResult> {
        // Ok(InvocationResult::Return(None))
        todo!()
    }

    fn finish(self) -> (FinishRet, Self::Machine) {
        (
            FinishRet {
                gas_used: 0,
                backtrace: Backtrace {
                    frames: Vec::new(),
                    cause: None,
                },
                exec_trace: Vec::new(),
                events: Vec::new(),
            },
            self.machine,
        )
    }

    fn machine(&self) -> &Self::Machine {
        &self.borrow().machine
    }

    fn machine_mut(&mut self) -> &mut Self::Machine {
        &mut self.machine
    }

    fn gas_tracker(&self) -> &GasTracker {
        &self.borrow().gas_tracker
    }

    fn gas_tracker_mut(&mut self) -> &mut GasTracker {
        &mut self.gas_tracker
    }

    fn charge_gas(&mut self, charge: GasCharge) -> kernel::Result<()> {
        self.test_data.borrow_mut().charge_gas_calls += 1;
        self.gas_tracker_mut().apply_charge(charge)
    }

    fn origin(&self) -> ActorID {
        self.origin
    }

    fn nonce(&self) -> u64 {
        self.nonce
    }

    fn next_actor_idx(&mut self) -> u64 {
        todo!()
    }

    fn invocation_count(&self) -> u64 {
        todo!()
    }

<<<<<<< HEAD
    fn append_event(&mut self, _evt: StampedEvent) {
        todo!()
=======
    fn limiter_mut(&mut self) -> &mut <Self::Machine as Machine>::Limiter {
        &mut self.limits
>>>>>>> 5d118648
    }
}<|MERGE_RESOLUTION|>--- conflicted
+++ resolved
@@ -200,13 +200,12 @@
         todo!()
     }
 
-<<<<<<< HEAD
-    fn commit_events(&self, _events: &[StampedEvent]) -> kernel::Result<Option<Cid>> {
-        todo!()
-=======
     fn new_limiter(&self) -> Self::Limiter {
         DummyLimiter::default()
->>>>>>> 5d118648
+    }
+
+    fn commit_events(&self, _events: &[StampedEvent]) -> kernel::Result<Option<Cid>> {
+        todo!()
     }
 }
 
@@ -359,12 +358,11 @@
         todo!()
     }
 
-<<<<<<< HEAD
-    fn append_event(&mut self, _evt: StampedEvent) {
-        todo!()
-=======
     fn limiter_mut(&mut self) -> &mut <Self::Machine as Machine>::Limiter {
         &mut self.limits
->>>>>>> 5d118648
+    }
+
+    fn append_event(&mut self, _evt: StampedEvent) {
+        todo!()
     }
 }