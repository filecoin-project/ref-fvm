--- conflicted
+++ resolved
@@ -60,8 +60,5 @@
 default = ["opencl"]
 opencl = ["filecoin-proofs-api/opencl"]
 cuda = ["filecoin-proofs-api/cuda"]
-<<<<<<< HEAD
 tracing = ["serde_json"]
-=======
-testing = []
->>>>>>> 6a42089d
+testing = []