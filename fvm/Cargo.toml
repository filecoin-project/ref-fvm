[package]
name = "fvm"
description = "Filecoin Virtual Machine reference implementation"
version = "3.0.0-alpha.12"
license = "MIT OR Apache-2.0"
authors = ["Protocol Labs", "Filecoin Core Devs"]
edition = "2021"
repository = "https://github.com/filecoin-project/ref-fvm"
keywords = ["filecoin", "web3", "wasm"]

[lib]
crate-type = ["lib"]

[dependencies]
anyhow = { version = "1.0.47", features = ["backtrace"] }
thiserror = "1.0.30"
num-traits = "0.2"
derive_builder = "0.11.2"
num-derive = "0.3.3"
<<<<<<< HEAD
cid = { version = "0.9.0", default-features = false, features = ["serde-codec"] }
multihash = { version = "0.17.0", default-features = false }
fvm_shared = { version = "3.0.0-alpha.12", path = "../shared", features = ["crypto"] }
=======
cid = { version = "0.8.5", default-features = false, features = ["serde-codec"] }
multihash = { version = "0.16.3", default-features = false }
fvm_shared = { version = "3.0.0-alpha.13", path = "../shared", features = ["crypto"] }
>>>>>>> fb6460eb
fvm_ipld_hamt = { version = "0.6.1", path = "../ipld/hamt" }
fvm_ipld_amt = { version = "0.5.0", path = "../ipld/amt" }
fvm_ipld_blockstore = { version = "0.1.1", path = "../ipld/blockstore" }
fvm_ipld_encoding = { version = "0.3.0", path = "../ipld/encoding" }
serde = { version = "1.0", features = ["derive"] }
serde_tuple = "0.5"
serde_repr = "0.1"
lazy_static = "1.4.0"
derive-getters = "0.2.0"
derive_more = "0.99.17"
replace_with = "0.1.7"
filecoin-proofs-api = { version = "12", default-features = false }
rayon = "1"
num_cpus = "1.13.0"
log = "0.4.14"
byteorder = "1.4.3"
blake2b_simd = "1.0.0"
fvm-wasm-instrument = { version = "0.2.0", features = ["bulk", "sign_ext"] }
yastl = "0.1.2"
arbitrary = { version = "1.1.0", optional = true, features = ["derive"] }
rand = "0.8.5"
quickcheck = { version = "1", optional = true }

[dev-dependencies]
pretty_assertions = "1.2.1"
fvm = { path = ".", features = ["testing"], default-features = false }

[dependencies.wasmtime]
version = "1.0.2"
default-features = false
features = ["cranelift", "pooling-allocator", "parallel-compilation", "memory-init-cow"]

[dependencies.wasmtime-environ]
version = "1.0.2"

[dependencies.wasmtime-runtime]
version = "1.0.1"
default-features = false

[features]
f4-as-account = ["fvm_shared/f4-as-account"]
default = ["opencl"]
opencl = ["filecoin-proofs-api/opencl"]
cuda = ["filecoin-proofs-api/cuda"]
testing = []
arb = ["arbitrary", "quickcheck"]
m2-native = []<|MERGE_RESOLUTION|>--- conflicted
+++ resolved
@@ -17,15 +17,9 @@
 num-traits = "0.2"
 derive_builder = "0.11.2"
 num-derive = "0.3.3"
-<<<<<<< HEAD
 cid = { version = "0.9.0", default-features = false, features = ["serde-codec"] }
 multihash = { version = "0.17.0", default-features = false }
-fvm_shared = { version = "3.0.0-alpha.12", path = "../shared", features = ["crypto"] }
-=======
-cid = { version = "0.8.5", default-features = false, features = ["serde-codec"] }
-multihash = { version = "0.16.3", default-features = false }
 fvm_shared = { version = "3.0.0-alpha.13", path = "../shared", features = ["crypto"] }
->>>>>>> fb6460eb
 fvm_ipld_hamt = { version = "0.6.1", path = "../ipld/hamt" }
 fvm_ipld_amt = { version = "0.5.0", path = "../ipld/amt" }
 fvm_ipld_blockstore = { version = "0.1.1", path = "../ipld/blockstore" }
