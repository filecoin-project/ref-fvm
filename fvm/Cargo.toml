[package]
name = "fvm"
description = "Filecoin Virtual Machine reference implementation"
version = "3.5.0"
license = "MIT OR Apache-2.0"
authors = ["Protocol Labs", "Filecoin Core Devs"]
edition = "2021"
repository = "https://github.com/filecoin-project/ref-fvm"
keywords = ["filecoin", "web3", "wasm"]

[lib]
crate-type = ["lib"]

[dependencies]
anyhow = { version = "1.0.71", features = ["backtrace"] }
thiserror = "1.0.40"
num-traits = "0.2"
cid = { workspace = true, features = ["serde-codec"] }
multihash = { workspace = true }
fvm_shared = { version = "3.4.0", path = "../shared", features = ["crypto"] }
fvm_ipld_hamt = { version = "0.7.0", path = "../ipld/hamt" }
fvm_ipld_amt = { version = "0.6.1", path = "../ipld/amt" }
fvm_ipld_blockstore = { version = "0.2.0", path = "../ipld/blockstore" }
fvm_ipld_encoding = { version = "0.4.0", path = "../ipld/encoding" }
serde = { version = "1.0", features = ["derive"] }
serde_tuple = "0.5"
lazy_static = "1.4.0"
derive_more = "0.99.17"
replace_with = "0.1.7"
filecoin-proofs-api = { version = "14", default-features = false }
rayon = "1"
num_cpus = "1.15.0"
log = "0.4.19"
fvm-wasm-instrument = "0.4.0"
yastl = "0.1.2"
arbitrary = { version = "1.3.0", optional = true, features = ["derive"] }
rand = "0.8.5"
quickcheck = { version = "1", optional = true }
once_cell = "1.18"
minstant = "0.1.2"
<<<<<<< HEAD
static_assertions = "1.1.0"
=======
blake2b_simd = "1.0.0"
byteorder = "1.4.3"
>>>>>>> e1db28cd

[dev-dependencies]
pretty_assertions = "1.3.0"
fvm = { path = ".", features = ["testing"], default-features = false }

[dependencies.wasmtime]
version = "10.0.1"
default-features = false
features = ["cranelift", "pooling-allocator", "parallel-compilation"]

[dependencies.wasmtime-environ]
version = "10.0.1"

[dependencies.wasmtime-runtime]
version = "10.0.1"
default-features = false

[features]
default = ["opencl"]
opencl = ["filecoin-proofs-api/opencl"]
cuda = ["filecoin-proofs-api/cuda"]
testing = []
arb = ["arbitrary", "quickcheck", "fvm_shared/arb", "cid/arb"]
m2-native = []
gas_calibration = []<|MERGE_RESOLUTION|>--- conflicted
+++ resolved
@@ -38,12 +38,9 @@
 quickcheck = { version = "1", optional = true }
 once_cell = "1.18"
 minstant = "0.1.2"
-<<<<<<< HEAD
 static_assertions = "1.1.0"
-=======
 blake2b_simd = "1.0.0"
 byteorder = "1.4.3"
->>>>>>> e1db28cd
 
 [dev-dependencies]
 pretty_assertions = "1.3.0"
