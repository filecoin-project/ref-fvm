use anyhow::Context as _;
use fvm_shared::address::Address;
use fvm_shared::econ::TokenAmount;
<<<<<<< HEAD
use fvm_shared::error::ErrorNumber::GasLimitExceeded;
use fvm_shared::sys;

use super::Context;
use crate::gas::Gas;
use crate::kernel::{ExecutionError, Result, SendResult, SyscallError};
=======
use fvm_shared::sys::{self, SendFlags};

use super::Context;
use crate::kernel::{ClassifyResult, Result, SendResult};
>>>>>>> 8a22156d
use crate::Kernel;

/// Send a message to another actor. The result is placed as a CBOR-encoded
/// receipt in the block registry, and can be retrieved by the returned BlockId.
#[allow(clippy::too_many_arguments)]
pub fn send(
    context: Context<'_, impl Kernel>,
    recipient_off: u32,
    recipient_len: u32,
    method: u64,
    params_id: u32,
    value_hi: u64,
    value_lo: u64,
<<<<<<< HEAD
    gas_limit: u64,
) -> Result<sys::out::send::Send> {
    let recipient: Address = context.memory.read_address(recipient_off, recipient_len)?;
    let value = TokenAmount::from_atto((value_hi as u128) << 64 | value_lo as u128);

    // Only pass on the gas limit, and subsequently lower errors, if the caller requested a gas
    // limit below their gas available.
    let effective_gas_limit = (gas_limit > 0)
        .then(|| Gas::new(gas_limit as i64))
        .filter(|gas_limit| gas_limit < &context.kernel.gas_available());

=======
    flags: u64,
) -> Result<sys::out::send::Send> {
    let recipient: Address = context.memory.read_address(recipient_off, recipient_len)?;
    let value = TokenAmount::from_atto((value_hi as u128) << 64 | value_lo as u128);
    let flags = SendFlags::from_bits(flags)
        .with_context(|| format!("invalid send flags: {flags}"))
        .or_illegal_argument()?;
>>>>>>> 8a22156d
    // An execution error here means that something went wrong in the FVM.
    // Actor errors are communicated in the receipt.
    let mut res = context
        .kernel
        .send(&recipient, method, params_id, &value, effective_gas_limit);

    // Lower the out of gas to a syscall error.
    if matches!(res, Err(ExecutionError::OutOfGas) if effective_gas_limit.is_some()) {
        res = Err(SyscallError::new(GasLimitExceeded, "nested call out of gas").into())
    }

    let SendResult {
        block_id,
        block_stat,
        exit_code,
<<<<<<< HEAD
    } = res?;

=======
    } = context
        .kernel
        .send(&recipient, method, params_id, &value, flags)?;
>>>>>>> 8a22156d
    Ok(sys::out::send::Send {
        exit_code: exit_code.value(),
        return_id: block_id,
        return_codec: block_stat.codec,
        return_size: block_stat.size,
    })
}<|MERGE_RESOLUTION|>--- conflicted
+++ resolved
@@ -1,19 +1,12 @@
 use anyhow::Context as _;
 use fvm_shared::address::Address;
 use fvm_shared::econ::TokenAmount;
-<<<<<<< HEAD
 use fvm_shared::error::ErrorNumber::GasLimitExceeded;
-use fvm_shared::sys;
+use fvm_shared::sys::{self, SendFlags};
 
 use super::Context;
 use crate::gas::Gas;
-use crate::kernel::{ExecutionError, Result, SendResult, SyscallError};
-=======
-use fvm_shared::sys::{self, SendFlags};
-
-use super::Context;
-use crate::kernel::{ClassifyResult, Result, SendResult};
->>>>>>> 8a22156d
+use crate::kernel::{ClassifyResult, ExecutionError, Result, SendResult, SyscallError};
 use crate::Kernel;
 
 /// Send a message to another actor. The result is placed as a CBOR-encoded
@@ -27,8 +20,8 @@
     params_id: u32,
     value_hi: u64,
     value_lo: u64,
-<<<<<<< HEAD
     gas_limit: u64,
+    flags: u64,
 ) -> Result<sys::out::send::Send> {
     let recipient: Address = context.memory.read_address(recipient_off, recipient_len)?;
     let value = TokenAmount::from_atto((value_hi as u128) << 64 | value_lo as u128);
@@ -39,20 +32,20 @@
         .then(|| Gas::new(gas_limit as i64))
         .filter(|gas_limit| gas_limit < &context.kernel.gas_available());
 
-=======
-    flags: u64,
-) -> Result<sys::out::send::Send> {
-    let recipient: Address = context.memory.read_address(recipient_off, recipient_len)?;
-    let value = TokenAmount::from_atto((value_hi as u128) << 64 | value_lo as u128);
     let flags = SendFlags::from_bits(flags)
         .with_context(|| format!("invalid send flags: {flags}"))
         .or_illegal_argument()?;
->>>>>>> 8a22156d
+
     // An execution error here means that something went wrong in the FVM.
     // Actor errors are communicated in the receipt.
-    let mut res = context
-        .kernel
-        .send(&recipient, method, params_id, &value, effective_gas_limit);
+    let mut res = context.kernel.send(
+        &recipient,
+        method,
+        params_id,
+        &value,
+        effective_gas_limit,
+        flags,
+    );
 
     // Lower the out of gas to a syscall error.
     if matches!(res, Err(ExecutionError::OutOfGas) if effective_gas_limit.is_some()) {
@@ -63,14 +56,8 @@
         block_id,
         block_stat,
         exit_code,
-<<<<<<< HEAD
     } = res?;
 
-=======
-    } = context
-        .kernel
-        .send(&recipient, method, params_id, &value, flags)?;
->>>>>>> 8a22156d
     Ok(sys::out::send::Send {
         exit_code: exit_code.value(),
         return_id: block_id,
