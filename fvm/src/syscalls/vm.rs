use fvm_shared::error::ExitCode;
use fvm_shared::sys::out::vm::MessageContext;
use fvm_shared::sys::SyscallSafe;
use fvm_shared::version::NetworkVersion;

use super::error::Abort;
use super::Context;
use crate::kernel::{ClassifyResult, Kernel};

/// An uninhabited type. We use this in `abort` to make sure there's no way to return without
/// returning an error.
#[derive(Copy, Clone)]
pub enum Never {}

unsafe impl SyscallSafe for Never {}

// NOTE: this won't clobber the last syscall error because it directly returns a "trap".
pub fn abort(
    context: Context<'_, impl Kernel>,
    code: u32,
    message_off: u32,
    message_len: u32,
) -> Result<Never, Abort> {
    use crate::kernel::Context as _;

    let code = ExitCode::new(code);
    if context.kernel.network_version() >= NetworkVersion::V16 && code.is_system_error() {
        return Err(Abort::Exit(
            ExitCode::SYS_ILLEGAL_EXIT_CODE,
            format!("actor aborted with code {}", code),
        ));
    }

    let message = if message_len == 0 {
        "actor aborted".to_owned()
    } else {
        std::str::from_utf8(
            context
                .memory
                .try_slice(message_off, message_len)
                .map_err(|e| Abort::from_error(code, e))?,
        )
        .or_illegal_argument()
        .context("error message was not utf8")
        .map_err(|e| Abort::from_error(code, e))?
        .to_owned()
    };
    Err(Abort::Exit(code, message))
}

<<<<<<< HEAD
pub fn context(context: Context<'_, impl Kernel>) -> crate::kernel::Result<InvocationContext> {
    context.kernel.invoke_context()
=======
pub fn message_context(context: Context<'_, impl Kernel>) -> crate::kernel::Result<MessageContext> {
    use anyhow::Context as _;

    Ok(MessageContext {
        caller: context.kernel.msg_caller(),
        origin: context.kernel.msg_origin(),
        receiver: context.kernel.msg_receiver(),
        method_number: context.kernel.msg_method_number(),
        value_received: context
            .kernel
            .msg_value_received()
            .try_into()
            .context("invalid token amount")
            .or_fatal()?,
        gas_premium: context
            .kernel
            .msg_gas_premium()
            .try_into()
            .context("invalid gas premium")
            .or_fatal()?,
        gas_limit: context.kernel.msg_gas_limit(),
    })
>>>>>>> 518fb359
}<|MERGE_RESOLUTION|>--- conflicted
+++ resolved
@@ -48,12 +48,9 @@
     Err(Abort::Exit(code, message))
 }
 
-<<<<<<< HEAD
-pub fn context(context: Context<'_, impl Kernel>) -> crate::kernel::Result<InvocationContext> {
-    context.kernel.invoke_context()
-=======
 pub fn message_context(context: Context<'_, impl Kernel>) -> crate::kernel::Result<MessageContext> {
     use anyhow::Context as _;
+    // TODO: check that we can call this syscall
 
     Ok(MessageContext {
         caller: context.kernel.msg_caller(),
@@ -74,5 +71,4 @@
             .or_fatal()?,
         gas_limit: context.kernel.msg_gas_limit(),
     })
->>>>>>> 518fb359
 }