// Copyright 2021-2023 Protocol Labs
// SPDX-License-Identifier: Apache-2.0, MIT
use std::cmp;

use anyhow::Context as _;
use fvm_shared::crypto::signature::{
    BLS_PUB_LEN, BLS_SIG_LEN, SECP_PUB_LEN, SECP_SIG_LEN, SECP_SIG_MESSAGE_HASH_SIZE,
};
<<<<<<< HEAD
use fvm_shared::piece::PieceInfo;
use fvm_shared::sector::{
    AggregateSealVerifyProofAndInfos, RegisteredSealProof, ReplicaUpdateInfo, SealVerifyInfo,
    WindowPoStVerifyInfo,
};
use fvm_shared::sys;
=======
use num_traits::FromPrimitive;
>>>>>>> 97b45dbd

use super::Context;
use crate::kernel::{ClassifyResult, Result};
use crate::Kernel;

/// Verifies that a bls aggregate signature is valid for a list of public keys and plaintexts.
///
/// The return i32 indicates the status code of the verification:
///  - 0: verification ok.
///  - -1: verification failed.
pub fn verify_bls_aggregate(
    context: Context<'_, impl Kernel>,
    num_signers: u32,
    sig_off: u32,
    pub_keys_off: u32,
    plaintexts_off: u32,
    plaintext_lens_off: u32,
) -> Result<i32> {
    // Check that the provided number of signatures aggregated does not cause `u32` overflow.
    let pub_keys_len = num_signers
        .checked_mul(BLS_PUB_LEN as u32)
        .ok_or(syscall_error!(
            IllegalArgument;
            "number of signatures aggregated ({num_signers}) exceeds limit"
        ))?;

    let sig: &[u8; BLS_SIG_LEN] = context
        .memory
        .try_slice(sig_off, BLS_SIG_LEN as u32)?
        .try_into()
        .expect("bls signature bytes slice-to-array conversion should not fail");

    let pub_keys: &[[u8; BLS_PUB_LEN]] = context.memory.try_chunks(pub_keys_off, pub_keys_len)?;

    let plaintext_lens: &[u32] = context
        .memory
        .try_slice(plaintext_lens_off, num_signers * 4)
        .map(|bytes| {
            let ptr = bytes.as_ptr() as *const u32;
            unsafe { std::slice::from_raw_parts(ptr, num_signers as usize) }
        })?;

    let plaintexts_concat = context
        .memory
        .try_slice(plaintexts_off, plaintext_lens.iter().sum())?;

    context
        .kernel
        .verify_bls_aggregate(sig, pub_keys, plaintexts_concat, plaintext_lens)
        .map(|v| if v { 0 } else { -1 })
}

pub fn recover_secp_public_key(
    context: Context<'_, impl Kernel>,
    hash_off: u32,
    sig_off: u32,
) -> Result<[u8; SECP_PUB_LEN]> {
    let hash_bytes = context
        .memory
        .try_slice(hash_off, SECP_SIG_MESSAGE_HASH_SIZE as u32)?
        .try_into()
        .or_illegal_argument()?;

    let sig_bytes = context
        .memory
        .try_slice(sig_off, SECP_SIG_LEN as u32)?
        .try_into()
        .or_illegal_argument()?;

    context
        .kernel
        .recover_secp_public_key(&hash_bytes, &sig_bytes)
}

/// Hashes input data using the specified hash function, writing the digest into the provided
/// buffer.
pub fn hash(
    context: Context<'_, impl Kernel>,
    hash_code: u64,
    data_off: u32, // input
    data_len: u32,
    digest_off: u32, // output
    digest_len: u32,
) -> Result<u32> {
    // Check the digest bounds first so we don't do any work if they're incorrect.
    context.memory.check_bounds(digest_off, digest_len)?;

    // Then hash.
    let digest = {
        let data = context.memory.try_slice(data_off, data_len)?;
        context.kernel.hash(hash_code, data)?
    };

    // Then copy the result.
    let digest_out = context.memory.try_slice_mut(digest_off, digest_len)?;
    let length = cmp::min(digest_out.len(), digest.digest().len());
    digest_out[..length].copy_from_slice(&digest.digest()[..length]);
    Ok(length as u32)
}<|MERGE_RESOLUTION|>--- conflicted
+++ resolved
@@ -2,24 +2,13 @@
 // SPDX-License-Identifier: Apache-2.0, MIT
 use std::cmp;
 
-use anyhow::Context as _;
 use fvm_shared::crypto::signature::{
     BLS_PUB_LEN, BLS_SIG_LEN, SECP_PUB_LEN, SECP_SIG_LEN, SECP_SIG_MESSAGE_HASH_SIZE,
 };
-<<<<<<< HEAD
-use fvm_shared::piece::PieceInfo;
-use fvm_shared::sector::{
-    AggregateSealVerifyProofAndInfos, RegisteredSealProof, ReplicaUpdateInfo, SealVerifyInfo,
-    WindowPoStVerifyInfo,
-};
-use fvm_shared::sys;
-=======
-use num_traits::FromPrimitive;
->>>>>>> 97b45dbd
 
 use super::Context;
 use crate::kernel::{ClassifyResult, Result};
-use crate::Kernel;
+use crate::{syscall_error, Kernel};
 
 /// Verifies that a bls aggregate signature is valid for a list of public keys and plaintexts.
 ///
