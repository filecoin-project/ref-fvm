use std::mem;

use anyhow::{anyhow, Context as _};
use num_traits::Zero;
use wasmtime::{AsContextMut, ExternType, Global, Linker, Memory, Module, Val};

use crate::call_manager::backtrace;
use crate::gas::Gas;
use crate::kernel::ExecutionError;
use crate::machine::limiter::ExecMemory;
use crate::Kernel;

pub(crate) mod error;

mod actor;
mod bind;
mod context;
mod crypto;
mod debug;
mod gas;
mod ipld;
mod network;
mod rand;
mod send;
mod sself;
mod vm;

pub(self) use context::Context;

/// Invocation data attached to a wasm "store" and available to the syscall binding.
pub struct InvocationData<K> {
    /// The kernel on which this actor is being executed.
    pub kernel: K,

    /// The last-seen syscall error. This error is considered the abort "cause" if an actor aborts
    /// after receiving this error without calling any other syscalls.
    pub last_error: Option<backtrace::Cause>,

    /// The global containing remaining available gas.
    pub avail_gas_global: Global,

    /// The last-set milligas limit. When `charge_for_exec` is called, we charge for the
    /// _difference_ between the current gas available (the wasm global) and the
    /// `last_milligas_available`.
    pub last_milligas_available: i64,

    /// The total size of the memory used by the execution the last time we charged gas for it.
    pub last_memory_bytes: usize,

    /// The invocation's imported "memory".
    pub memory: Memory,
}

pub fn update_gas_available(
    ctx: &mut impl AsContextMut<Data = InvocationData<impl Kernel>>,
) -> Result<(), Abort> {
    let mut ctx = ctx.as_context_mut();
    let avail_milligas = ctx.data_mut().kernel.gas_available().as_milligas();

    let gas_global = ctx.data_mut().avail_gas_global;
    gas_global
        .set(&mut ctx, Val::I64(avail_milligas))
        .map_err(|e| Abort::Fatal(anyhow!("failed to set available gas global: {}", e)))?;

    ctx.data_mut().last_milligas_available = avail_milligas;
    Ok(())
}

/// Updates the FVM-side gas tracker with newly accrued execution gas charges.
pub fn charge_for_exec<K: Kernel>(
    ctx: &mut impl AsContextMut<Data = InvocationData<K>>,
) -> Result<(), Abort> {
    let mut ctx = ctx.as_context_mut();
    let global = ctx.data_mut().avail_gas_global;

    let milligas_available = global
        .get(&mut ctx)
        .i64()
        .context("failed to get wasm gas")
        .map_err(Abort::Fatal)?;

    // Determine milligas used, and update the gas tracker.
    let mut exec_gas = {
        let data = ctx.data_mut();
        let last_milligas = mem::replace(&mut data.last_milligas_available, milligas_available);
        // This should never be negative, but we might as well check.
        Gas::from_milligas(last_milligas.saturating_sub(milligas_available))
    };

    let data = ctx.data_mut();

<<<<<<< HEAD
    // Separate the amount of gas charged for memory; this is only makes a difference in tracing.
    let memory_bytes = data.kernel.limiter_mut().total_exec_memory_bytes();
    let memory_delta_bytes = (memory_bytes - data.last_memory_bytes).max(0);
    let memory_gas = data.kernel.price_list().grow_memory_gas(memory_delta_bytes);
=======
    // Separate the amount of gas charged for memory and apply discount on first page.
    let memory_price = data
        .kernel
        .price_list()
        .wasm_rules
        .memory_expansion_per_byte_cost;

    let memory_bytes = data.kernel.limiter_mut().curr_exec_memory_bytes();
    let memory_delta_bytes = memory_bytes - data.last_memory_bytes;
    let mut memory_gas = memory_price * memory_delta_bytes as i64;
    exec_gas = (exec_gas - memory_gas).max(Gas::zero());

    // The memory grows by at least one page, so if we're haven't yet charged for any memory,
    // then this is the time to apply the first-page discount.
    if data.last_memory_bytes == data.start_memory_bytes && memory_bytes > data.start_memory_bytes {
        let free_memory_gas = memory_price * wasmtime_environ::WASM_PAGE_SIZE as i64;
        memory_gas = (memory_gas - free_memory_gas).max(Gas::zero());
    }
>>>>>>> f9e9e14f

    exec_gas = (exec_gas - memory_gas).max(Gas::zero());

    data.kernel
        .charge_gas("wasm_exec", exec_gas)
        .map_err(Abort::from_error_as_fatal)?;

    if !memory_gas.is_zero() {
        data.kernel
            .charge_gas("wasm_memory_grow", memory_gas)
            .map_err(Abort::from_error_as_fatal)?;
    }
    data.last_memory_bytes = memory_bytes;

    Ok(())
}

/// Charge for the initial memory before a Wasm module is instantiated.
///
/// The Wasm instrumentation machinery via [fvm_wasm_instrument::gas_metering::MemoryGrowCost]
/// only charges for growing the memory _beyond_ the initial amount. It's up to us to make sure
/// the minimum memory is properly charged for.
pub fn charge_for_init<K: Kernel>(
    ctx: &mut impl AsContextMut<Data = InvocationData<K>>,
    module: &Module,
) -> crate::kernel::Result<()> {
    let min_memory_bytes = min_memory_bytes(module)?;
    let mut ctx = ctx.as_context_mut();
    let kernel = &mut ctx.data_mut().kernel;
    let charge = kernel.price_list().init_memory_gas(min_memory_bytes);
    kernel.charge_gas("wasm_memory_init", charge)?;

    // Adjust `last_memory_bytes` so that we don't charge for it again in `charge_for_exec`.
    ctx.data_mut().last_memory_bytes += min_memory_bytes;

    Ok(())
}

/// Get the minimum amount of memory required by a module.
fn min_memory_bytes(module: &Module) -> crate::kernel::Result<usize> {
    // NOTE: Inside wasmtime this happens slightly differently, by iterating the memory plans:
    // https://github.com/bytecodealliance/wasmtime/blob/v2.0.1/crates/runtime/src/instance/allocator/pooling.rs#L380-L403
    // However, we don't have access to that level of module runtime info, hence relying on the exported memory
    // that the `CallManager` will be looking for as well.
    if let Some(ExternType::Memory(m)) = module.get_export("memory") {
        let min_memory_bytes = m.minimum() * wasmtime_environ::WASM_PAGE_SIZE as u64;
        Ok(min_memory_bytes as usize)
    } else {
        Err(ExecutionError::Fatal(anyhow!("actor has no memory export")))
    }
}

use self::bind::BindSyscall;
use self::error::Abort;

// Binds the syscall handlers so they can handle invocations
// from the actor code.
pub fn bind_syscalls(
    linker: &mut Linker<InvocationData<impl Kernel + 'static>>,
) -> anyhow::Result<()> {
    linker.bind("vm", "abort", vm::abort)?;
    linker.bind("vm", "context", vm::context)?;

    linker.bind("network", "base_fee", network::base_fee)?;
    linker.bind(
        "network",
        "total_fil_circ_supply",
        network::total_fil_circ_supply,
    )?;

    linker.bind("ipld", "block_open", ipld::block_open)?;
    linker.bind("ipld", "block_create", ipld::block_create)?;
    linker.bind("ipld", "block_read", ipld::block_read)?;
    linker.bind("ipld", "block_stat", ipld::block_stat)?;
    linker.bind("ipld", "block_link", ipld::block_link)?;

    linker.bind("self", "root", sself::root)?;
    linker.bind("self", "set_root", sself::set_root)?;
    linker.bind("self", "current_balance", sself::current_balance)?;
    linker.bind("self", "self_destruct", sself::self_destruct)?;

    linker.bind("actor", "resolve_address", actor::resolve_address)?;
    linker.bind("actor", "get_actor_code_cid", actor::get_actor_code_cid)?;
    linker.bind("actor", "new_actor_address", actor::new_actor_address)?;
    linker.bind("actor", "create_actor", actor::create_actor)?;
    linker.bind(
        "actor",
        "get_builtin_actor_type",
        actor::get_builtin_actor_type,
    )?;
    linker.bind(
        "actor",
        "get_code_cid_for_type",
        actor::get_code_cid_for_type,
    )?;

    linker.bind("crypto", "verify_signature", crypto::verify_signature)?;
    linker.bind(
        "crypto",
        "recover_secp_public_key",
        crypto::recover_secp_public_key,
    )?;
    linker.bind("crypto", "hash", crypto::hash)?;
    linker.bind("crypto", "verify_seal", crypto::verify_seal)?;
    linker.bind("crypto", "verify_post", crypto::verify_post)?;
    linker.bind(
        "crypto",
        "compute_unsealed_sector_cid",
        crypto::compute_unsealed_sector_cid,
    )?;
    linker.bind(
        "crypto",
        "verify_consensus_fault",
        crypto::verify_consensus_fault,
    )?;
    linker.bind(
        "crypto",
        "verify_aggregate_seals",
        crypto::verify_aggregate_seals,
    )?;
    linker.bind(
        "crypto",
        "verify_replica_update",
        crypto::verify_replica_update,
    )?;
    linker.bind("crypto", "batch_verify_seals", crypto::batch_verify_seals)?;

    linker.bind("rand", "get_chain_randomness", rand::get_chain_randomness)?;
    linker.bind("rand", "get_beacon_randomness", rand::get_beacon_randomness)?;

    linker.bind("gas", "charge", gas::charge_gas)?;

    // Ok, this singled-out syscall should probably be in another category.
    linker.bind("send", "send", send::send)?;

    linker.bind("debug", "log", debug::log)?;
    linker.bind("debug", "enabled", debug::enabled)?;
    linker.bind("debug", "store_artifact", debug::store_artifact)?;

    Ok(())
}<|MERGE_RESOLUTION|>--- conflicted
+++ resolved
@@ -89,31 +89,10 @@
 
     let data = ctx.data_mut();
 
-<<<<<<< HEAD
     // Separate the amount of gas charged for memory; this is only makes a difference in tracing.
-    let memory_bytes = data.kernel.limiter_mut().total_exec_memory_bytes();
+    let memory_bytes = data.kernel.limiter_mut().curr_exec_memory_bytes();
     let memory_delta_bytes = (memory_bytes - data.last_memory_bytes).max(0);
     let memory_gas = data.kernel.price_list().grow_memory_gas(memory_delta_bytes);
-=======
-    // Separate the amount of gas charged for memory and apply discount on first page.
-    let memory_price = data
-        .kernel
-        .price_list()
-        .wasm_rules
-        .memory_expansion_per_byte_cost;
-
-    let memory_bytes = data.kernel.limiter_mut().curr_exec_memory_bytes();
-    let memory_delta_bytes = memory_bytes - data.last_memory_bytes;
-    let mut memory_gas = memory_price * memory_delta_bytes as i64;
-    exec_gas = (exec_gas - memory_gas).max(Gas::zero());
-
-    // The memory grows by at least one page, so if we're haven't yet charged for any memory,
-    // then this is the time to apply the first-page discount.
-    if data.last_memory_bytes == data.start_memory_bytes && memory_bytes > data.start_memory_bytes {
-        let free_memory_gas = memory_price * wasmtime_environ::WASM_PAGE_SIZE as i64;
-        memory_gas = (memory_gas - free_memory_gas).max(Gas::zero());
-    }
->>>>>>> f9e9e14f
 
     exec_gas = (exec_gas - memory_gas).max(Gas::zero());
 
@@ -143,8 +122,11 @@
     let min_memory_bytes = min_memory_bytes(module)?;
     let mut ctx = ctx.as_context_mut();
     let kernel = &mut ctx.data_mut().kernel;
-    let charge = kernel.price_list().init_memory_gas(min_memory_bytes);
-    kernel.charge_gas("wasm_memory_init", charge)?;
+    let memory_gas = kernel.price_list().init_memory_gas(min_memory_bytes);
+
+    if !memory_gas.is_zero() {
+        kernel.charge_gas("wasm_memory_init", memory_gas)?;
+    }
 
     // Adjust `last_memory_bytes` so that we don't charge for it again in `charge_for_exec`.
     ctx.data_mut().last_memory_bytes += min_memory_bytes;
