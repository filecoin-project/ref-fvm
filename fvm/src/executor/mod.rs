mod default;

use std::fmt::Display;
use std::ops::{Deref, DerefMut};

pub use default::DefaultExecutor;
use fvm_ipld_encoding::RawBytes;
use fvm_shared::bigint::{BigInt, Sign};
use fvm_shared::error::ExitCode;
use fvm_shared::message::Message;
use fvm_shared::receipt::Receipt;
use num_traits::Zero;

<<<<<<< HEAD
use crate::call_manager::{Backtrace, CallManager, CallStats};
=======
use crate::call_manager::Backtrace;
use crate::trace::ExecutionTrace;
>>>>>>> 7bf6731c
use crate::Kernel;

/// An executor executes messages on the underlying machine/kernel. It's responsible for:
///
/// 1. Validating messages (nonce, sender, etc).
/// 2. Creating message receipts.
/// 3. Charging message inclusion gas, overestimation gas, miner tip, etc.
pub trait Executor: DerefMut
where
    Self: Deref<Target = <<Self::Kernel as Kernel>::CallManager as CallManager>::Machine>,
{
    /// The [`Kernel`] on which messages will be applied. We specify a [`Kernel`] here, not a
    /// [`Machine`](crate::machine::Machine), because the [`Kernel`] implies the
    /// [`Machine`](crate::machine::Machine).
    type Kernel: Kernel;

    /// This is the entrypoint to execute a message.
    ///
    /// NOTE: The "raw length" is the length of the message as it appears on-chain and is used to
    /// charge message inclusion gas.
    fn execute_message(
        &mut self,
        msg: Message,
        apply_kind: ApplyKind,
        raw_length: usize,
    ) -> anyhow::Result<ApplyRet>;
}

/// A description of some failure encountered when applying a message.
#[derive(Debug, Clone)]
pub enum ApplyFailure {
    /// The backtrace from a message failure.
    MessageBacktrace(Backtrace),
    /// A message describing a pre-validation failure.
    PreValidation(String),
}

impl Display for ApplyFailure {
    fn fmt(&self, f: &mut std::fmt::Formatter<'_>) -> std::fmt::Result {
        match self {
            ApplyFailure::MessageBacktrace(bt) => {
                writeln!(f, "message failed with backtrace:")?;
                write!(f, "{}", bt)?;
            }
            ApplyFailure::PreValidation(msg) => {
                writeln!(f, "pre-validation failed: {}", msg)?;
            }
        }
        Ok(())
    }
}

/// Apply message return data.
#[derive(Clone, Debug)]
pub struct ApplyRet {
    /// Message receipt for the transaction. This data is stored on chain.
    pub msg_receipt: Receipt,
    /// Gas penalty from transaction, if any.
    pub penalty: BigInt,
    /// Tip given to miner from message.
    pub miner_tip: BigInt,
    /// Additional failure information for debugging, if any.
    pub failure_info: Option<ApplyFailure>,
<<<<<<< HEAD
    /// Wasm execution stats.
    pub wasm_stats: Option<CallStats>,
}

impl From<Receipt> for ApplyRet {
    fn from(receipt: Receipt) -> Self {
        ApplyRet {
            msg_receipt: receipt,
            penalty: BigInt::zero(),
            miner_tip: BigInt::zero(),
            failure_info: None,
            wasm_stats: None,
        }
    }
=======
    /// Execution trace information, for debugging.
    pub exec_trace: ExecutionTrace,
>>>>>>> 7bf6731c
}

impl ApplyRet {
    #[inline]
    pub fn prevalidation_fail(
        code: ExitCode,
        message: impl Into<String>,
        miner_penalty: BigInt,
    ) -> ApplyRet {
<<<<<<< HEAD
        let mut ret = ApplyRet::from(Receipt {
            exit_code: code,
            return_data: RawBytes::default(),
            gas_used: 0,
        });
        ret.penalty = miner_penalty;
        ret.failure_info = Some(ApplyFailure::PreValidation(message.into()));
        ret
=======
        ApplyRet {
            msg_receipt: Receipt {
                exit_code: code,
                return_data: RawBytes::default(),
                gas_used: 0,
            },
            penalty: miner_penalty,
            failure_info: Some(ApplyFailure::PreValidation(message.into())),
            miner_tip: BigInt::zero(),
            exec_trace: vec![],
        }
>>>>>>> 7bf6731c
    }

    pub fn assign_from_slice(&mut self, sign: Sign, slice: &[u32]) {
        self.miner_tip.assign_from_slice(sign, slice)
    }
}

/// The kind of message being applied:
///
/// 1. Explicit messages may only come from account actors and charge the sending account for gas
/// consumed.
/// 2. Implicit messages may come from any actor, ignore the nonce, and charge no gas (but still
/// account for it).
#[derive(Eq, PartialEq, Copy, Clone, Debug)]
pub enum ApplyKind {
    Explicit,
    Implicit,
}<|MERGE_RESOLUTION|>--- conflicted
+++ resolved
@@ -11,12 +11,8 @@
 use fvm_shared::receipt::Receipt;
 use num_traits::Zero;
 
-<<<<<<< HEAD
-use crate::call_manager::{Backtrace, CallManager, CallStats};
-=======
-use crate::call_manager::Backtrace;
+use crate::call_manager::{Backtrace, CallManager, ExecutionStats};
 use crate::trace::ExecutionTrace;
->>>>>>> 7bf6731c
 use crate::Kernel;
 
 /// An executor executes messages on the underlying machine/kernel. It's responsible for:
@@ -80,25 +76,10 @@
     pub miner_tip: BigInt,
     /// Additional failure information for debugging, if any.
     pub failure_info: Option<ApplyFailure>,
-<<<<<<< HEAD
-    /// Wasm execution stats.
-    pub wasm_stats: Option<CallStats>,
-}
-
-impl From<Receipt> for ApplyRet {
-    fn from(receipt: Receipt) -> Self {
-        ApplyRet {
-            msg_receipt: receipt,
-            penalty: BigInt::zero(),
-            miner_tip: BigInt::zero(),
-            failure_info: None,
-            wasm_stats: None,
-        }
-    }
-=======
     /// Execution trace information, for debugging.
     pub exec_trace: ExecutionTrace,
->>>>>>> 7bf6731c
+    /// Wasm execution stats.
+    pub exec_stats: Option<ExecutionStats>,
 }
 
 impl ApplyRet {
@@ -108,16 +89,6 @@
         message: impl Into<String>,
         miner_penalty: BigInt,
     ) -> ApplyRet {
-<<<<<<< HEAD
-        let mut ret = ApplyRet::from(Receipt {
-            exit_code: code,
-            return_data: RawBytes::default(),
-            gas_used: 0,
-        });
-        ret.penalty = miner_penalty;
-        ret.failure_info = Some(ApplyFailure::PreValidation(message.into()));
-        ret
-=======
         ApplyRet {
             msg_receipt: Receipt {
                 exit_code: code,
@@ -128,8 +99,8 @@
             failure_info: Some(ApplyFailure::PreValidation(message.into())),
             miner_tip: BigInt::zero(),
             exec_trace: vec![],
+            exec_stats: None,
         }
->>>>>>> 7bf6731c
     }
 
     pub fn assign_from_slice(&mut self, sign: Sign, slice: &[u32]) {
