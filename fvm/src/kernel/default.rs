--- conflicted
+++ resolved
@@ -342,11 +342,8 @@
         method: MethodNum,
         params_id: BlockId,
         value: &TokenAmount,
-<<<<<<< HEAD
         gas_limit: Option<Gas>,
-=======
         flags: SendFlags,
->>>>>>> 8a22156d
     ) -> Result<SendResult> {
         let from = self.actor_id;
 
@@ -363,17 +360,11 @@
         }
 
         // Send.
-<<<<<<< HEAD
-        let result = self.call_manager.with_transaction(|cm| {
-            cm.send::<Self>(from, *recipient, method, params, value, gas_limit)
-        })?;
-=======
         let result = self
             .call_manager
             .with_transaction(flags.read_only(), |cm| {
-                cm.send::<Self>(from, *recipient, method, params, value)
+                cm.send::<Self>(from, *recipient, method, params, value, gas_limit)
             })?;
->>>>>>> 8a22156d
 
         // Store result and return.
         Ok(match result {
