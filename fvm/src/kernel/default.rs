use std::collections::BTreeMap;
use std::convert::{TryFrom, TryInto};
use std::panic::{self, UnwindSafe};
use std::path::PathBuf;

use anyhow::{anyhow, Context as _};
use byteorder::{BigEndian, WriteBytesExt};
use cid::Cid;
use filecoin_proofs_api::{self as proofs, ProverId, PublicReplicaInfo, SectorId};
use fvm_ipld_blockstore::Blockstore;
use fvm_ipld_encoding::{bytes_32, to_vec};
use fvm_shared::address::{Payload, Protocol};
use fvm_shared::bigint::Zero;
use fvm_shared::consensus::ConsensusFault;
use fvm_shared::crypto::signature;
use fvm_shared::econ::TokenAmount;
use fvm_shared::error::ErrorNumber;
use fvm_shared::piece::{zero_piece_commitment, PaddedPieceSize};
use fvm_shared::sector::SectorInfo;
use fvm_shared::version::NetworkVersion;
use fvm_shared::{commcid, ActorID};
use lazy_static::lazy_static;
use multihash::MultihashDigest;
use rayon::iter::{IndexedParallelIterator, IntoParallelRefIterator, ParallelIterator};

use super::blocks::{Block, BlockRegistry};
use super::error::Result;
use super::hash::SupportedHashes;
use super::*;
use crate::call_manager::{CallManager, InvocationResult, NO_DATA_BLOCK_ID};
use crate::externs::{Consensus, Rand};
use crate::gas::GasCharge;
use crate::state_tree::ActorState;
use crate::syscall_error;

lazy_static! {
    static ref NUM_CPUS: usize = num_cpus::get();
    static ref INITIAL_RESERVE_BALANCE: TokenAmount = TokenAmount::from_whole(300_000_000);
}

const BLAKE2B_256: u64 = 0xb220;
const ENV_ARTIFACT_DIR: &str = "FVM_STORE_ARTIFACT_DIR";
const MAX_ARTIFACT_NAME_LEN: usize = 256;

/// The "default" [`Kernel`] implementation.
pub struct DefaultKernel<C> {
    // Fields extracted from the message, except parameters, which have been
    // preloaded into the block registry.
    caller: ActorID,
    actor_id: ActorID,
    method: MethodNum,
    value_received: TokenAmount,

    /// The call manager for this call stack. If this kernel calls another actor, it will
    /// temporarily "give" the call manager to the other kernel before re-attaching it.
    call_manager: C,
    /// Tracks block data and organizes it through index handles so it can be
    /// referred to.
    ///
    /// This does not yet reason about reachability.
    blocks: BlockRegistry,
}

// Even though all children traits are implemented, Rust needs to know that the
// supertrait is implemented too.
impl<C> Kernel for DefaultKernel<C>
where
    C: CallManager,
{
    type CallManager = C;

    fn into_inner(self) -> (Self::CallManager, BlockRegistry)
    where
        Self: Sized,
    {
        (self.call_manager, self.blocks)
    }

    fn new(
        mgr: C,
        blocks: BlockRegistry,
        caller: ActorID,
        actor_id: ActorID,
        method: MethodNum,
        value_received: TokenAmount,
    ) -> Self {
        DefaultKernel {
            call_manager: mgr,
            blocks,
            caller,
            actor_id,
            method,
            value_received,
        }
    }

    fn machine(&self) -> &<Self::CallManager as CallManager>::Machine {
        self.call_manager.machine()
    }
}

impl<C> DefaultKernel<C>
where
    C: CallManager,
{
    /// Returns `Some(actor_state)` or `None` if this actor has been deleted.
    fn get_self(&self) -> Result<Option<ActorState>> {
        self.call_manager
            .state_tree()
            .get_actor_id(self.actor_id)
            .or_fatal()
            .context("error when finding current actor")
    }

    /// Mutates this actor's state, returning a syscall error if this actor has been deleted.
    fn mutate_self<F>(&mut self, mutate: F) -> Result<()>
    where
        F: FnOnce(&mut ActorState) -> Result<()>,
    {
        self.call_manager
            .state_tree_mut()
            .maybe_mutate_actor_id(self.actor_id, mutate)
            .context("failed to mutate self")
            .and_then(|found| {
                if found {
                    Ok(())
                } else {
                    Err(syscall_error!(IllegalOperation; "actor deleted").into())
                }
            })
    }
}

impl<C> SelfOps for DefaultKernel<C>
where
    C: CallManager,
{
    fn root(&self) -> Result<Cid> {
        // This can fail during normal operations if the actor has been deleted.
        Ok(self
            .get_self()?
            .context("state root requested after actor deletion")
            .or_error(ErrorNumber::IllegalOperation)?
            .state)
    }

    fn set_root(&mut self, new: Cid) -> Result<()> {
        self.mutate_self(|actor_state| {
            actor_state.state = new;
            Ok(())
        })
    }

    fn current_balance(&self) -> Result<TokenAmount> {
        // If the actor doesn't exist, it has zero balance.
        Ok(self.get_self()?.map(|a| a.balance).unwrap_or_default())
    }

    fn self_destruct(&mut self, beneficiary: &Address) -> Result<()> {
        // Idempotentcy: If the actor doesn't exist, this won't actually do anything. The current
        // balance will be zero, and `delete_actor_id` will be a no-op.
        self.call_manager
            .charge_gas(self.call_manager.price_list().on_delete_actor())?;

        let balance = self.current_balance()?;
        if balance != TokenAmount::zero() {
            // Starting from network version v7, the runtime checks if the beneficiary
            // exists; if missing, it fails the self destruct.
            //
            // In FVM we check unconditionally, since we only support nv13+.
            let beneficiary_id = self.resolve_address(beneficiary)?;

            if beneficiary_id == self.actor_id {
                return Err(syscall_error!(Forbidden, "benefactor cannot be beneficiary").into());
            }

            // Transfer the entirety of funds to beneficiary.
            self.call_manager
                .machine_mut()
                .transfer(self.actor_id, beneficiary_id, &balance)?;
        }

        // Delete the executing actor
        self.call_manager
            .state_tree_mut()
            .delete_actor_id(self.actor_id)
    }
}

impl<C> IpldBlockOps for DefaultKernel<C>
where
    C: CallManager,
{
    fn block_open(&mut self, cid: &Cid) -> Result<(BlockId, BlockStat)> {
        // TODO(M2): Check for reachability here.

        self.call_manager
            .charge_gas(self.call_manager.price_list().on_block_open_base())?;

        let data = self
            .call_manager
            .blockstore()
            .get(cid)
            // TODO: This is really "super fatal". It means we failed to store state, and should
            // probably abort the entire block.
            .or_fatal()?
            .ok_or_else(|| anyhow!("missing state: {}", cid))
            // Missing state is a fatal error because it means we have a bug. Once we do
            // reachability checking (for user actors) we won't get here unless the block is known
            // to be in the state-tree.
            .or_fatal()?;

        let block = Block::new(cid.codec(), data);

        self.call_manager.charge_gas(
            self.call_manager
                .price_list()
                .on_block_open_per_byte(block.size() as usize),
        )?;

        let stat = block.stat();
        let id = self.blocks.put(block)?;
        Ok((id, stat))
    }

    fn block_create(&mut self, codec: u64, data: &[u8]) -> Result<BlockId> {
        self.call_manager
            .charge_gas(self.call_manager.price_list().on_block_create(data.len()))?;

        Ok(self.blocks.put(Block::new(codec, data))?)
    }

    fn block_link(&mut self, id: BlockId, hash_fun: u64, hash_len: u32) -> Result<Cid> {
        if hash_fun != BLAKE2B_256 || hash_len != 32 {
            return Err(syscall_error!(IllegalCid; "cids must be 32-byte blake2b").into());
        }

        let block = self.blocks.get(id)?;
        let code = multihash::Code::try_from(hash_fun)
            .map_err(|_| syscall_error!(IllegalCid; "invalid CID codec"))?;

        self.call_manager.charge_gas(
            self.call_manager
                .price_list()
                .on_block_link(block.size() as usize),
        )?;

        let hash = code.digest(block.data());
        if u32::from(hash.size()) < hash_len {
            return Err(syscall_error!(IllegalCid; "invalid hash length: {}", hash_len).into());
        }
        let k = Cid::new_v1(block.codec(), hash.truncate(hash_len as u8));
        // TODO(M2): Add the block to the reachable set.
        self.call_manager
            .blockstore()
            .put_keyed(&k, block.data())
            // TODO: This is really "super fatal". It means we failed to store state, and should
            // probably abort the entire block.
            .or_fatal()?;
        Ok(k)
    }

    fn block_read(&mut self, id: BlockId, offset: u32, buf: &mut [u8]) -> Result<i32> {
        // First, find the end of the _logical_ buffer (taking the offset into account).
        // This must fit into an i32.

        // We perform operations as u64, because we know that the buffer length and offset must fit
        // in a u32.
        let end = i32::try_from((offset as u64) + (buf.len() as u64))
            .map_err(|_|syscall_error!(IllegalArgument; "offset plus buffer length did not fit into an i32"))?;

        // Then get the block.
        let block = self.blocks.get(id)?;
        let data = block.data();

        // We start reading at this offset.
        let start = offset as usize;

        // We read (block_length - start) bytes, or until we fill the buffer.
        let to_read = std::cmp::min(data.len().saturating_sub(start), buf.len());

        // We can now _charge_, because we actually know how many bytes we need to read.
        self.call_manager
            .charge_gas(self.call_manager.price_list().on_block_read(to_read))?;

        // Copy into the output buffer, but only if were're reading. If to_read == 0, start may be
        // past the end of the block.
        if to_read != 0 {
            buf[..to_read].copy_from_slice(&data[start..(start + to_read)]);
        }

        // Returns the difference between the end of the block, and offset + buf.len()
        Ok((data.len() as i32) - end)
    }

    fn block_stat(&mut self, id: BlockId) -> Result<BlockStat> {
        self.call_manager
            .charge_gas(self.call_manager.price_list().on_block_stat())?;

        Ok(self.blocks.stat(id)?)
    }
}

impl<C> MessageOps for DefaultKernel<C>
where
    C: CallManager,
{
    fn msg_caller(&self) -> ActorID {
        self.caller
    }

    fn msg_origin(&self) -> ActorID {
        self.call_manager.origin()
    }

    fn msg_receiver(&self) -> ActorID {
        self.actor_id
    }

    fn msg_method_number(&self) -> MethodNum {
        self.method
    }

    fn msg_value_received(&self) -> TokenAmount {
        self.value_received.clone()
    }

    fn msg_gas_premium(&self) -> TokenAmount {
        self.call_manager.gas_tracker().gas_premium()
    }

    fn msg_gas_limit(&self) -> u64 {
        self.call_manager.gas_tracker().gas_limit().round_down() as u64
    }
}

impl<C> SendOps for DefaultKernel<C>
where
    C: CallManager,
{
    fn send(
        &mut self,
        recipient: &Address,
        method: MethodNum,
        params_id: BlockId,
        value: &TokenAmount,
    ) -> Result<SendResult> {
        let from = self.actor_id;

        // Load parameters.
        let params = if params_id == NO_DATA_BLOCK_ID {
            None
        } else {
            Some(self.blocks.get(params_id)?.clone())
        };

        // Make sure we can actually store the return block.
        if self.blocks.is_full() {
            return Err(syscall_error!(LimitExceeded; "cannot store return block").into());
        }

        // Send.
        let result = self
            .call_manager
            .with_transaction(|cm| cm.send::<Self>(from, *recipient, method, params, value))?;

        // Store result and return.
        Ok(match result {
            InvocationResult::Return(None) => {
                SendResult::Return(NO_DATA_BLOCK_ID, BlockStat { codec: 0, size: 0 })
            }
            InvocationResult::Return(Some(blk)) => {
                let stat = blk.stat();
                let ret_id = self
                    .blocks
                    .put(blk)
                    .or_fatal()
                    .context("failed to store a valid return value")?;
                SendResult::Return(ret_id, stat)
            }
            InvocationResult::Failure(code) => SendResult::Abort(code),
        })
    }
}

impl<C> CircSupplyOps for DefaultKernel<C>
where
    C: CallManager,
{
    fn total_fil_circ_supply(&self) -> Result<TokenAmount> {
        // From v15 and onwards, Filecoin mainnet was fixed to use a static circ supply per epoch.
        // The value reported to the FVM from clients is now the static value,
        // the FVM simply reports that value to actors.
        Ok(self.call_manager.context().circ_supply.clone())
    }
}

impl<C> CryptoOps for DefaultKernel<C>
where
    C: CallManager,
{
    fn verify_signature(
        &mut self,
        sig_type: SignatureType,
        signature: &[u8],
        signer: &Address,
        plaintext: &[u8],
    ) -> Result<bool> {
        self.call_manager
            .charge_gas(self.call_manager.price_list().on_verify_signature(sig_type))?;

        // Resolve to key address before verifying signature.
        let signing_addr = match signer.payload() {
            // Already a key address.
            Payload::BLS(_) | Payload::Secp256k1(_) => *signer,
            #[cfg(feature = "f4-as-account")]
            Payload::Delegated(addr) if addr.namespace() == 10 /* eam id */ => *signer,
            // Resolve and re-check.
            Payload::ID(id) => {
                let addr = self
                    .lookup_address(*id)?
                    .context("address not found")
                    .or_error(ErrorNumber::NotFound)?;
                if !matches!(addr.protocol(), Protocol::Secp256k1 | Protocol::BLS) {
                    return Err(syscall_error!(NotFound; "address protocol not supported").into());
                }
                addr
            }
            // Not a key address.
            _ => {
                return Err(syscall_error!(NotFound; "address protocol not supported").into());
            }
        };

        // Verify signature, catching errors. Signature verification can include some complicated
        // math.
        catch_and_log_panic("verifying signature", || {
            Ok(signature::verify(sig_type, signature, plaintext, &signing_addr).is_ok())
        })
    }

    fn recover_secp_public_key(
        &mut self,
        hash: &[u8; SECP_SIG_MESSAGE_HASH_SIZE],
        signature: &[u8; SECP_SIG_LEN],
    ) -> Result<[u8; SECP_PUB_LEN]> {
        self.call_manager
            .charge_gas(self.call_manager.price_list().on_recover_secp_public_key())?;

        signature::ops::recover_secp_public_key(hash, signature)
            .map(|pubkey| pubkey.serialize())
            .map_err(|e| {
                syscall_error!(IllegalArgument; "public key recovery failed: {}", e).into()
            })
    }

    fn hash(&mut self, code: u64, data: &[u8]) -> Result<MultihashGeneric<64>> {
        self.call_manager
            .charge_gas(self.call_manager.price_list().on_hashing(data.len()))?;

        let hasher = SupportedHashes::try_from(code).map_err(|e| {
            if let multihash::Error::UnsupportedCode(code) = e {
                syscall_error!(IllegalArgument; "unsupported hash code {}", code)
            } else {
                syscall_error!(AssertionFailed; "hash expected unsupported code, got {}", e)
            }
        })?;
        Ok(hasher.digest(data))
    }

    fn compute_unsealed_sector_cid(
        &mut self,
        proof_type: RegisteredSealProof,
        pieces: &[PieceInfo],
    ) -> Result<Cid> {
        self.call_manager.charge_gas(
            self.call_manager
                .price_list()
                .on_compute_unsealed_sector_cid(proof_type, pieces),
        )?;

        catch_and_log_panic("computing unsealed sector CID", || {
            compute_unsealed_sector_cid(proof_type, pieces)
        })
    }

    /// Verify seal proof for sectors. This proof verifies that a sector was sealed by the miner.
    fn verify_seal(&mut self, vi: &SealVerifyInfo) -> Result<bool> {
        self.call_manager
            .charge_gas(self.call_manager.price_list().on_verify_seal(vi))?;

        // It's probably _fine_ to just let these turn into fatal errors, but seal verification is
        // pretty self contained, so catching panics here probably doesn't hurt.
        catch_and_log_panic("verifying seal", || verify_seal(vi))
    }

    fn verify_post(&mut self, verify_info: &WindowPoStVerifyInfo) -> Result<bool> {
        self.call_manager
            .charge_gas(self.call_manager.price_list().on_verify_post(verify_info))?;

        // This is especially important to catch as, otherwise, a bad "post" could be undisputable.
        catch_and_log_panic("verifying post", || verify_post(verify_info))
    }

    fn verify_consensus_fault(
        &mut self,
        h1: &[u8],
        h2: &[u8],
        extra: &[u8],
    ) -> Result<Option<ConsensusFault>> {
        self.call_manager
            .charge_gas(self.call_manager.price_list().on_verify_consensus_fault())?;

        // This syscall cannot be resolved inside the FVM, so we need to traverse
        // the node boundary through an extern.
        let (fault, gas) = self
            .call_manager
            .externs()
            .verify_consensus_fault(h1, h2, extra)
            .or_illegal_argument()?;

        if self.network_version() <= NetworkVersion::V15 {
            self.call_manager.charge_gas(GasCharge::new(
                "verify_consensus_fault_accesses",
                Gas::new(gas),
                Gas::zero(),
            ))?;
        }

        Ok(fault)
    }

    fn batch_verify_seals(&mut self, vis: &[SealVerifyInfo]) -> Result<Vec<bool>> {
        // NOTE: gas has already been charged by the power actor when the batch verify was enqueued.
        // Lotus charges "virtual" gas here for tracing only.
        log::debug!("batch verify seals start");
        let out = vis
            .par_iter()
            .with_min_len(vis.len() / *NUM_CPUS)
            .map(|seal| {
                let verify_seal_result = std::panic::catch_unwind(|| verify_seal(seal));
                match verify_seal_result {
                    Ok(res) => {
                        match res {
                            Ok(correct) => {
                                if !correct {
                                    log::debug!(
                                        "seal verify in batch failed (miner: {}) (err: Invalid Seal proof)",
                                        seal.sector_id.miner
                                    );
                                }
                                correct // all ok
                            }
                            Err(err) => {
                                log::debug!(
                                    "seal verify in batch failed (miner: {}) (err: {})",
                                    seal.sector_id.miner,
                                    err
                                );
                                false
                            }
                        }
                    }
                    Err(e) => {
                        log::error!("seal verify internal fail (miner: {}) (err: {:?})", seal.sector_id.miner, e);
                        false
                    }
                }
            })
            .collect();
        log::debug!("batch verify seals end");
        Ok(out)
    }

    fn verify_aggregate_seals(
        &mut self,
        aggregate: &AggregateSealVerifyProofAndInfos,
    ) -> Result<bool> {
        self.call_manager.charge_gas(
            self.call_manager
                .price_list()
                .on_verify_aggregate_seals(aggregate),
        )?;
        catch_and_log_panic("verifying aggregate seals", || {
            verify_aggregate_seals(aggregate)
        })
    }

    fn verify_replica_update(&mut self, replica: &ReplicaUpdateInfo) -> Result<bool> {
        self.call_manager.charge_gas(
            self.call_manager
                .price_list()
                .on_verify_replica_update(replica),
        )?;
        catch_and_log_panic("verifying replica update", || {
            verify_replica_update(replica)
        })
    }
}

impl<C> GasOps for DefaultKernel<C>
where
    C: CallManager,
{
    fn gas_used(&self) -> Gas {
        self.call_manager.gas_tracker().gas_used()
    }

    fn gas_available(&self) -> Gas {
        self.call_manager.gas_tracker().gas_available()
    }

    fn charge_gas(&mut self, name: &str, compute: Gas) -> Result<()> {
        self.call_manager
            .gas_tracker_mut()
            .charge_gas(name, compute)
    }

    fn price_list(&self) -> &PriceList {
        self.call_manager.price_list()
    }
}

impl<C> NetworkOps for DefaultKernel<C>
where
    C: CallManager,
{
    fn network_epoch(&self) -> ChainEpoch {
        self.call_manager.context().network_context.epoch
    }

    fn network_version(&self) -> NetworkVersion {
        self.call_manager.context().network_version
    }

    fn network_base_fee(&self) -> &TokenAmount {
        &self.call_manager.context().network_context.base_fee
    }

    fn tipset_timestamp(&self) -> u64 {
        self.call_manager.context().network_context.timestamp
    }

    fn tipset_cid(&self, epoch: ChainEpoch) -> Result<Cid> {
        if epoch < 0 {
            return Err(syscall_error!(IllegalArgument; "epoch is negative").into());
        }
        let offset = self.call_manager.context().network_context.epoch - epoch;
        if offset < 0 {
            return Err(syscall_error!(IllegalArgument; "epoch is in the future").into());
        }
        let tipsets = &self.call_manager.context().network_context.tipsets;
        if offset >= tipsets.len() as i64 {
            return Err(syscall_error!(LimitExceeded; "tipset lookback exceeded limit").into());
        }
        Ok(tipsets[offset as usize])
    }
}

impl<C> RandomnessOps for DefaultKernel<C>
where
    C: CallManager,
{
    fn get_randomness_from_tickets(
        &mut self,
        personalization: i64,
        rand_epoch: ChainEpoch,
        entropy: &[u8],
    ) -> Result<[u8; RANDOMNESS_LENGTH]> {
        self.call_manager.charge_gas(
            self.call_manager
                .price_list()
                .on_get_randomness(entropy.len()),
        )?;

        // TODO(M2): Check error code
        // Specifically, lookback length?
        self.call_manager
            .externs()
            .get_chain_randomness(personalization, rand_epoch, entropy)
            .or_illegal_argument()
    }

    fn get_randomness_from_beacon(
        &mut self,
        personalization: i64,
        rand_epoch: ChainEpoch,
        entropy: &[u8],
    ) -> Result<[u8; RANDOMNESS_LENGTH]> {
        self.call_manager.charge_gas(
            self.call_manager
                .price_list()
                .on_get_randomness(entropy.len()),
        )?;

        // TODO(M2): Check error code
        // Specifically, lookback length?
        self.call_manager
            .externs()
            .get_beacon_randomness(personalization, rand_epoch, entropy)
            .or_illegal_argument()
    }
}

impl<C> ActorOps for DefaultKernel<C>
where
    C: CallManager,
{
    fn resolve_address(&self, address: &Address) -> Result<ActorID> {
        Ok(self
            .call_manager
            .state_tree()
            .lookup_id(address)?
            .ok_or_else(|| syscall_error!(NotFound; "actor not found"))?)
    }

    fn get_actor_code_cid(&self, id: ActorID) -> Result<Cid> {
        Ok(self
            .call_manager
            .state_tree()
            .get_actor_id(id)
            .context("failed to lookup actor to get code CID")
            .or_fatal()?
            .ok_or_else(|| syscall_error!(NotFound; "actor not found"))?
            .code)
    }

    // TODO(M2) merge new_actor_address and create_actor into a single syscall.
    fn new_actor_address(&mut self) -> Result<Address> {
        let oa = self
            .lookup_address(self.call_manager.origin())
            .or_fatal()? // actor not found
            .context("origin does not have a predictable address")
            .or_fatal()?; // actor doesn't have a predictable address.

        let mut b = to_vec(&oa)
            .or_fatal()
            .context("could not serialize address in new_actor_address")?;
        b.write_u64::<BigEndian>(self.call_manager.nonce())
            .or_fatal()
            .context("writing nonce into a buffer")?;
        b.write_u64::<BigEndian>(self.call_manager.next_actor_idx())
            .or_fatal()
            .context("writing actor index in buffer")?;
        let addr = Address::new_actor(&b);
        Ok(addr)
    }

    // TODO(M2) merge new_actor_address and create_actor into a single syscall.
    fn create_actor(
        &mut self,
        code_id: Cid,
        actor_id: ActorID,
        predictable_address: Option<Address>,
    ) -> Result<()> {
        // TODO https://github.com/filecoin-project/builtin-actors/issues/492
        let singleton = self
            .call_manager
            .machine()
            .builtin_actors()
            .is_singleton_actor(&code_id);

        if singleton {
            return Err(
                syscall_error!(Forbidden; "can only have one instance of singleton actors").into(),
            );
        }

        // Check to make sure the actor doesn't exist, or is an embryo.
        let actor = match self.call_manager.state_tree().get_actor_id(actor_id)? {
            // Replace the embryo
            Some(mut act)
                if self
                    .call_manager
                    .machine()
                    .builtin_actors()
                    .is_embryo_actor(&act.code) =>
            {
                if act.address.is_none() {
                    // The FVM made a mistake somewhere.
                    return Err(ExecutionError::Fatal(anyhow!(
                        "embryo {actor_id} doesn't have a predictable address"
                    )));
                }
                if act.address != predictable_address {
                    // The Init actor made a mistake?
                    return Err(syscall_error!(
                        Forbidden,
                        "embryo has a different predictable address"
                    )
                    .into());
                }
                act.code = code_id;
                act
            }
            // Don't replace anything else.
            Some(_) => {
                return Err(syscall_error!(Forbidden; "Actor address already exists").into());
            }
            // Create a new actor.
            None => {
                self.call_manager
                    .charge_gas(self.call_manager.price_list().on_create_actor())?;
                ActorState::new_empty(code_id, predictable_address)
            }
        };

        self.call_manager
            .state_tree_mut()
            .set_actor_id(actor_id, actor)
    }

    fn get_builtin_actor_type(&self, code_cid: &Cid) -> u32 {
        self.call_manager
            .machine()
            .builtin_actors()
            .id_by_code(code_cid)
    }

    fn get_code_cid_for_type(&self, typ: u32) -> Result<Cid> {
        self.call_manager
            .machine()
            .builtin_actors()
            .code_by_id(typ)
            .cloned()
            .context("tried to resolve CID of unrecognized actor type")
            .or_illegal_argument()
    }

    #[cfg(feature = "m2-native")]
    fn install_actor(&mut self, code_id: Cid) -> Result<()> {
        // TODO figure out gas
        self.call_manager
            .machine()
            .engine()
            .preload(self.call_manager.blockstore(), &[code_id])
            .map_err(|_| syscall_error!(IllegalArgument; "failed to load actor code").into())
    }

    fn balance_of(&self, actor_id: ActorID) -> Result<TokenAmount> {
        let balance = self
            .call_manager
            .state_tree()
            .get_actor_id(actor_id)
            .context("cannot find actor")?
            .map(|a| a.balance)
            .unwrap_or_default();
        Ok(balance)
    }

    fn lookup_address(&self, actor_id: ActorID) -> Result<Option<Address>> {
        Ok(self
            .call_manager
            .state_tree()
            .get_actor_id(actor_id)?
            .ok_or_else(|| syscall_error!(NotFound; "actor not found"))?
            .address)
    }
}

impl<C> DebugOps for DefaultKernel<C>
where
    C: CallManager,
{
    fn log(&self, msg: String) {
        println!("{}", msg)
    }

    fn debug_enabled(&self) -> bool {
        self.call_manager.context().actor_debugging
    }

    fn store_artifact(&self, name: &str, data: &[u8]) -> Result<()> {
        // Ensure well formed artifact name
        {
            if name.len() > MAX_ARTIFACT_NAME_LEN {
                Err("debug artifact name should not exceed 256 bytes")
            } else if name.chars().any(std::path::is_separator) {
                Err("debug artifact name should not include any path separators")
            } else if name
                .chars()
                .next()
                .ok_or("debug artifact name should be at least one character")
                .or_error(fvm_shared::error::ErrorNumber::IllegalArgument)?
                == '.'
            {
                Err("debug artifact name should not start with a decimal '.'")
            } else {
                Ok(())
            }
        }
        .or_error(fvm_shared::error::ErrorNumber::IllegalArgument)?;

        // Write to disk
        if let Ok(dir) = std::env::var(ENV_ARTIFACT_DIR).as_deref() {
            let dir: PathBuf = [
                dir,
                self.call_manager.machine().machine_id(),
                &self.call_manager.origin().to_string(),
                &self.call_manager.nonce().to_string(),
                &self.actor_id.to_string(),
                &self.call_manager.invocation_count().to_string(),
            ]
            .iter()
            .collect();

            if let Err(e) = std::fs::create_dir_all(dir.clone()) {
                log::error!("failed to make directory to store debug artifacts {}", e);
            } else if let Err(e) = std::fs::write(dir.join(name), data) {
                log::error!("failed to store debug artifact {}", e)
            }
            log::info!("wrote artifact: {} to {:?}", name, dir);
        } else {
            log::error!(
                "store_artifact was ignored, env var {} was not set",
                ENV_ARTIFACT_DIR
            )
        }
        Ok(())
    }
}

<<<<<<< HEAD
impl<C> EventOps for DefaultKernel<C>
where
    C: CallManager,
{
    fn emit_event(&mut self, evt: ActorEvent) -> Result<()> {
        self.call_manager
            .charge_gas(self.call_manager.price_list().on_actor_event(&evt))?;

        // TODO validate entries

        let evt = StampedEvent::new(self.actor_id, evt);
        self.call_manager.append_event(evt);
        Ok(())
=======
impl<C> LimiterOps for DefaultKernel<C>
where
    C: CallManager,
{
    type Limiter = <<C as CallManager>::Machine as Machine>::Limiter;

    fn limiter_mut(&mut self) -> &mut Self::Limiter {
        self.call_manager.limiter_mut()
>>>>>>> 5d118648
    }
}

fn catch_and_log_panic<F: FnOnce() -> Result<R> + UnwindSafe, R>(context: &str, f: F) -> Result<R> {
    match panic::catch_unwind(f) {
        Ok(v) => v,
        Err(e) => {
            log::error!("caught panic when {}: {:?}", context, e);
            Err(syscall_error!(IllegalArgument; "caught panic when {}: {:?}", context, e).into())
        }
    }
}

/// PoSt proof variants.
enum ProofType {
    #[allow(unused)]
    Winning,
    Window,
}

fn prover_id_from_u64(id: u64) -> ProverId {
    let mut prover_id = ProverId::default();
    let prover_bytes = Address::new_id(id).payload().to_raw_bytes();
    prover_id[..prover_bytes.len()].copy_from_slice(&prover_bytes);
    prover_id
}

fn get_required_padding(
    old_length: PaddedPieceSize,
    new_piece_length: PaddedPieceSize,
) -> (Vec<PaddedPieceSize>, PaddedPieceSize) {
    let mut sum = 0;

    let mut to_fill = 0u64.wrapping_sub(old_length.0) % new_piece_length.0;
    let n = to_fill.count_ones();
    let mut pad_pieces = Vec::with_capacity(n as usize);
    for _ in 0..n {
        let next = to_fill.trailing_zeros();
        let p_size = 1 << next;
        to_fill ^= p_size;

        let padded = PaddedPieceSize(p_size);
        pad_pieces.push(padded);
        sum += padded.0;
    }

    (pad_pieces, PaddedPieceSize(sum))
}

fn to_fil_public_replica_infos(
    src: &[SectorInfo],
    typ: ProofType,
) -> Result<BTreeMap<SectorId, PublicReplicaInfo>> {
    let replicas = src
        .iter()
        .map::<core::result::Result<(SectorId, PublicReplicaInfo), String>, _>(
            |sector_info: &SectorInfo| {
                let commr = commcid::cid_to_replica_commitment_v1(&sector_info.sealed_cid)?;
                let proof = match typ {
                    ProofType::Winning => sector_info.proof.registered_winning_post_proof()?,
                    ProofType::Window => sector_info.proof.registered_window_post_proof()?,
                };
                let replica = PublicReplicaInfo::new(proof.try_into()?, commr);
                Ok((SectorId::from(sector_info.sector_number), replica))
            },
        )
        .collect::<core::result::Result<BTreeMap<SectorId, PublicReplicaInfo>, _>>()
        .or_illegal_argument()?;
    Ok(replicas)
}

fn verify_seal(vi: &SealVerifyInfo) -> Result<bool> {
    let commr = commcid::cid_to_replica_commitment_v1(&vi.sealed_cid).or_illegal_argument()?;
    let commd = commcid::cid_to_data_commitment_v1(&vi.unsealed_cid).or_illegal_argument()?;
    let prover_id = prover_id_from_u64(vi.sector_id.miner);

    proofs::seal::verify_seal(
        vi.registered_proof
            .try_into()
            .or_illegal_argument()
            .context(format_args!("invalid proof type {:?}", vi.registered_proof))?,
        commr,
        commd,
        prover_id,
        SectorId::from(vi.sector_id.number),
        bytes_32(&vi.randomness.0),
        bytes_32(&vi.interactive_randomness.0),
        &vi.proof,
    )
    .or_illegal_argument()
    // There are probably errors here that should be fatal, but it's hard to tell so I'm sticking
    // with illegal argument for now.
    //
    // Worst case, _some_ node falls out of sync. Better than the network halting.
    .context("failed to verify seal proof")
}

fn verify_post(verify_info: &WindowPoStVerifyInfo) -> Result<bool> {
    let WindowPoStVerifyInfo {
        ref proofs,
        ref challenged_sectors,
        prover,
        ..
    } = verify_info;

    let Randomness(mut randomness) = verify_info.randomness.clone();

    // Necessary to be valid bls12 381 element.
    randomness[31] &= 0x3f;

    // Convert sector info into public replica
    let replicas = to_fil_public_replica_infos(challenged_sectors, ProofType::Window)?;

    // Convert PoSt proofs into proofs-api format
    let proofs: Vec<(proofs::RegisteredPoStProof, _)> = proofs
        .iter()
        .map(|p| Ok((p.post_proof.try_into()?, p.proof_bytes.as_ref())))
        .collect::<core::result::Result<_, String>>()
        .or_illegal_argument()?;

    // Generate prover bytes from ID
    let prover_id = prover_id_from_u64(*prover);

    // Verify Proof
    proofs::post::verify_window_post(&bytes_32(&randomness), &proofs, &replicas, prover_id)
        .or_illegal_argument()
}

fn verify_aggregate_seals(aggregate: &AggregateSealVerifyProofAndInfos) -> Result<bool> {
    if aggregate.infos.is_empty() {
        return Err(syscall_error!(IllegalArgument; "no seal verify infos").into());
    }
    let spt: proofs::RegisteredSealProof = aggregate.seal_proof.try_into().or_illegal_argument()?;
    let prover_id = prover_id_from_u64(aggregate.miner);
    struct AggregationInputs {
        // replica
        commr: [u8; 32],
        // data
        commd: [u8; 32],
        sector_id: SectorId,
        ticket: [u8; 32],
        seed: [u8; 32],
    }
    let inputs: Vec<AggregationInputs> = aggregate
        .infos
        .iter()
        .map(|info| {
            let commr = commcid::cid_to_replica_commitment_v1(&info.sealed_cid)?;
            let commd = commcid::cid_to_data_commitment_v1(&info.unsealed_cid)?;
            Ok(AggregationInputs {
                commr,
                commd,
                ticket: bytes_32(&info.randomness.0),
                seed: bytes_32(&info.interactive_randomness.0),
                sector_id: SectorId::from(info.sector_number),
            })
        })
        .collect::<core::result::Result<Vec<_>, &'static str>>()
        .or_illegal_argument()?;

    let inp: Vec<Vec<_>> = inputs
        .par_iter()
        .map(|input| {
            proofs::seal::get_seal_inputs(
                spt,
                input.commr,
                input.commd,
                prover_id,
                input.sector_id,
                input.ticket,
                input.seed,
            )
        })
        .try_reduce(Vec::new, |mut acc, current| {
            acc.extend(current);
            Ok(acc)
        })
        .or_illegal_argument()?;

    let commrs: Vec<[u8; 32]> = inputs.iter().map(|input| input.commr).collect();
    let seeds: Vec<[u8; 32]> = inputs.iter().map(|input| input.seed).collect();

    proofs::seal::verify_aggregate_seal_commit_proofs(
        spt,
        aggregate.aggregate_proof.try_into().or_illegal_argument()?,
        aggregate.proof.clone(),
        &commrs,
        &seeds,
        inp,
    )
    .or_illegal_argument()
}

fn verify_replica_update(replica: &ReplicaUpdateInfo) -> Result<bool> {
    let up: proofs::RegisteredUpdateProof =
        replica.update_proof_type.try_into().or_illegal_argument()?;

    let commr_old =
        commcid::cid_to_replica_commitment_v1(&replica.old_sealed_cid).or_illegal_argument()?;
    let commr_new =
        commcid::cid_to_replica_commitment_v1(&replica.new_sealed_cid).or_illegal_argument()?;
    let commd =
        commcid::cid_to_data_commitment_v1(&replica.new_unsealed_cid).or_illegal_argument()?;

    proofs::update::verify_empty_sector_update_proof(
        up,
        &replica.proof,
        commr_old,
        commr_new,
        commd,
    )
    .or_illegal_argument()
}

fn compute_unsealed_sector_cid(
    proof_type: RegisteredSealProof,
    pieces: &[PieceInfo],
) -> Result<Cid> {
    let ssize = proof_type.sector_size().or_illegal_argument()? as u64;

    let mut all_pieces = Vec::<proofs::PieceInfo>::with_capacity(pieces.len());

    let pssize = PaddedPieceSize(ssize);
    if pieces.is_empty() {
        all_pieces.push(proofs::PieceInfo {
            size: pssize.unpadded().into(),
            commitment: zero_piece_commitment(pssize),
        })
    } else {
        // pad remaining space with 0 piece commitments
        let mut sum = PaddedPieceSize(0);
        let pad_to = |pads: Vec<PaddedPieceSize>,
                      all_pieces: &mut Vec<proofs::PieceInfo>,
                      sum: &mut PaddedPieceSize| {
            for p in pads {
                all_pieces.push(proofs::PieceInfo {
                    size: p.unpadded().into(),
                    commitment: zero_piece_commitment(p),
                });

                sum.0 += p.0;
            }
        };
        for p in pieces {
            let (ps, _) = get_required_padding(sum, p.size);
            pad_to(ps, &mut all_pieces, &mut sum);

            all_pieces.push(proofs::PieceInfo::try_from(p).or_illegal_argument()?);
            sum.0 += p.size.0;
        }

        let (ps, _) = get_required_padding(sum, pssize);
        pad_to(ps, &mut all_pieces, &mut sum);
    }

    let comm_d =
        proofs::seal::compute_comm_d(proof_type.try_into().or_illegal_argument()?, &all_pieces)
            .or_illegal_argument()?;

    commcid::data_commitment_v1_to_cid(&comm_d).or_illegal_argument()
}<|MERGE_RESOLUTION|>--- conflicted
+++ resolved
@@ -920,7 +920,17 @@
     }
 }
 
-<<<<<<< HEAD
+impl<C> LimiterOps for DefaultKernel<C>
+where
+    C: CallManager,
+{
+    type Limiter = <<C as CallManager>::Machine as Machine>::Limiter;
+
+    fn limiter_mut(&mut self) -> &mut Self::Limiter {
+        self.call_manager.limiter_mut()
+    }
+}
+
 impl<C> EventOps for DefaultKernel<C>
 where
     C: CallManager,
@@ -934,16 +944,6 @@
         let evt = StampedEvent::new(self.actor_id, evt);
         self.call_manager.append_event(evt);
         Ok(())
-=======
-impl<C> LimiterOps for DefaultKernel<C>
-where
-    C: CallManager,
-{
-    type Limiter = <<C as CallManager>::Machine as Machine>::Limiter;
-
-    fn limiter_mut(&mut self) -> &mut Self::Limiter {
-        self.call_manager.limiter_mut()
->>>>>>> 5d118648
     }
 }
 
