use std::collections::BTreeMap;
use std::convert::{TryFrom, TryInto};
use std::panic::{self, UnwindSafe};
use std::path::PathBuf;

use anyhow::{anyhow, Context as _};
use byteorder::{BigEndian, WriteBytesExt};
use cid::Cid;
use filecoin_proofs_api::{self as proofs, ProverId, PublicReplicaInfo, SectorId};
use fvm_ipld_blockstore::Blockstore;
use fvm_ipld_encoding::{bytes_32, from_slice, to_vec};
use fvm_shared::actor::builtin::Type;
use fvm_shared::address::Protocol;
use fvm_shared::bigint::{BigInt, Zero};
use fvm_shared::consensus::ConsensusFault;
use fvm_shared::crypto::hash::SupportedHashes;
use fvm_shared::crypto::signature;
use fvm_shared::econ::TokenAmount;
use fvm_shared::error::ErrorNumber;
use fvm_shared::piece::{zero_piece_commitment, PaddedPieceSize};
use fvm_shared::sector::SectorInfo;
use fvm_shared::version::NetworkVersion;
use fvm_shared::{commcid, ActorID, FILECOIN_PRECISION};
use lazy_static::lazy_static;
use multihash::MultihashDigest;
use rayon::iter::{IndexedParallelIterator, IntoParallelRefIterator, ParallelIterator};

use super::blocks::{Block, BlockRegistry};
use super::error::Result;
use super::*;
use crate::call_manager::{CallManager, InvocationResult, NO_DATA_BLOCK_ID};
use crate::externs::{Consensus, Rand};
use crate::gas::GasCharge;
use crate::state_tree::ActorState;
use crate::{syscall_error, EMPTY_ARR_CID};

lazy_static! {
    static ref NUM_CPUS: usize = num_cpus::get();
    static ref INITIAL_RESERVE_BALANCE: BigInt = BigInt::from(300_000_000) * FILECOIN_PRECISION;
}

const BLAKE2B_256: u64 = 0xb220;
const ENV_ARTIFACT_DIR: &str = "FVM_STORE_ARTIFACT_DIR";
const MAX_ARTIFACT_NAME_LEN: usize = 256;

/// The "default" [`Kernel`] implementation.
pub struct DefaultKernel<C> {
    // Fields extracted from the message, except parameters, which have been
    // preloaded into the block registry.
    caller: ActorID,
    actor_id: ActorID,
    method: MethodNum,
    value_received: TokenAmount,

    /// The call manager for this call stack. If this kernel calls another actor, it will
    /// temporarily "give" the call manager to the other kernel before re-attaching it.
    call_manager: C,
    /// Tracks block data and organizes it through index handles so it can be
    /// referred to.
    ///
    /// This does not yet reason about reachability.
    blocks: BlockRegistry,
}

// Even though all children traits are implemented, Rust needs to know that the
// supertrait is implemented too.
impl<C> Kernel for DefaultKernel<C>
where
    C: CallManager,
{
    type CallManager = C;

    fn into_inner(self) -> (Self::CallManager, BlockRegistry)
    where
        Self: Sized,
    {
        (self.call_manager, self.blocks)
    }

    fn new(
        mgr: C,
        blocks: BlockRegistry,
        caller: ActorID,
        actor_id: ActorID,
        method: MethodNum,
        value_received: TokenAmount,
    ) -> Self {
        DefaultKernel {
            call_manager: mgr,
            blocks,
            caller,
            actor_id,
            method,
            value_received,
        }
    }
}

impl<C> DefaultKernel<C>
where
    C: CallManager,
{
    fn resolve_to_key_addr(&mut self, addr: &Address, charge_gas: bool) -> Result<Address> {
        if addr.protocol() == Protocol::BLS || addr.protocol() == Protocol::Secp256k1 {
            return Ok(*addr);
        }

        let act = self
            .call_manager
            .machine()
            .state_tree()
            .get_actor(addr)?
            .context("state tree doesn't contain actor")
            .or_error(ErrorNumber::NotFound)?;

        let is_account = self
            .call_manager
            .machine()
            .builtin_actors()
            .get_by_left(&act.code)
            .map(Type::is_account_actor)
            .unwrap_or(false);

        if !is_account {
            // TODO: this is wrong. Maybe some InvalidActor type?
            // The argument is syntactically correct, but semantically wrong.
            return Err(syscall_error!(IllegalArgument; "target actor is not an account").into());
        }

        if charge_gas {
            self.call_manager
                .charge_gas(self.call_manager.price_list().on_block_open_base())?;
        }

        let state_block = self
            .call_manager
            .state_tree()
            .store()
            .get(&act.state)
            .context("failed to look up state")
            .or_fatal()?
            .context("account actor state not found")
            .or_fatal()?;

        if charge_gas {
            self.call_manager.charge_gas(
                self.call_manager
                    .price_list()
                    .on_block_open_per_byte(state_block.len()),
            )?;
        }

        let state: crate::account_actor::State = from_slice(&state_block)
            .context("failed to decode actor state as an account")
            .or_fatal()?; // because we've checked and this should be an account.

        Ok(state.address)
    }

    /// Returns `Some(actor_state)` or `None` if this actor has been deleted.
    fn get_self(&self) -> Result<Option<ActorState>> {
        self.call_manager
            .state_tree()
            .get_actor_id(self.actor_id)
            .or_fatal()
            .context("error when finding current actor")
    }

    /// Mutates this actor's state, returning a syscall error if this actor has been deleted.
    fn mutate_self<F>(&mut self, mutate: F) -> Result<()>
    where
        F: FnOnce(&mut ActorState) -> Result<()>,
    {
        self.call_manager
            .state_tree_mut()
            .maybe_mutate_actor_id(self.actor_id, mutate)
            .context("failed to mutate self")
            .and_then(|found| {
                if found {
                    Ok(())
                } else {
                    Err(syscall_error!(IllegalOperation; "actor deleted").into())
                }
            })
    }
}

impl<C> SelfOps for DefaultKernel<C>
where
    C: CallManager,
{
    fn root(&self) -> Result<Cid> {
        // This can fail during normal operations if the actor has been deleted.
        Ok(self
            .get_self()?
            .context("state root requested after actor deletion")
            .or_error(ErrorNumber::IllegalOperation)?
            .state)
    }

    fn set_root(&mut self, new: Cid) -> Result<()> {
        self.mutate_self(|actor_state| {
            actor_state.state = new;
            Ok(())
        })
    }

    fn current_balance(&self) -> Result<TokenAmount> {
        // If the actor doesn't exist, it has zero balance.
        Ok(self.get_self()?.map(|a| a.balance).unwrap_or_default())
    }

    fn self_destruct(&mut self, beneficiary: &Address) -> Result<()> {
        // Idempotentcy: If the actor doesn't exist, this won't actually do anything. The current
        // balance will be zero, and `delete_actor_id` will be a no-op.
        self.call_manager
            .charge_gas(self.call_manager.price_list().on_delete_actor())?;

        let balance = self.current_balance()?;
        if balance != TokenAmount::zero() {
            // Starting from network version v7, the runtime checks if the beneficiary
            // exists; if missing, it fails the self destruct.
            //
            // In FVM we check unconditionally, since we only support nv13+.
            let beneficiary_id = self
                .resolve_address(beneficiary)?
                .context("beneficiary doesn't exist")
                .or_error(ErrorNumber::NotFound)?;

            if beneficiary_id == self.actor_id {
                return Err(syscall_error!(Forbidden, "benefactor cannot be beneficiary").into());
            }

            // Transfer the entirety of funds to beneficiary.
            self.call_manager
                .machine_mut()
                .transfer(self.actor_id, beneficiary_id, &balance)?;
        }

        // Delete the executing actor
        self.call_manager
            .state_tree_mut()
            .delete_actor_id(self.actor_id)
    }
}

impl<C> IpldBlockOps for DefaultKernel<C>
where
    C: CallManager,
{
    fn block_open(&mut self, cid: &Cid) -> Result<(BlockId, BlockStat)> {
        // TODO(M2): Check for reachability here.

        self.call_manager
            .charge_gas(self.call_manager.price_list().on_block_open_base())?;

        let data = self
            .call_manager
            .blockstore()
            .get(cid)
            // TODO: This is really "super fatal". It means we failed to store state, and should
            // probably abort the entire block.
            .or_fatal()?
            .ok_or_else(|| anyhow!("missing state: {}", cid))
            // Missing state is a fatal error because it means we have a bug. Once we do
            // reachability checking (for user actors) we won't get here unless the block is known
            // to be in the state-tree.
            .or_fatal()?;

        let block = Block::new(cid.codec(), data);

        self.call_manager.charge_gas(
            self.call_manager
                .price_list()
                .on_block_open_per_byte(block.size() as usize),
        )?;

        let stat = block.stat();
        let id = self.blocks.put(block)?;
        Ok((id, stat))
    }

    fn block_create(&mut self, codec: u64, data: &[u8]) -> Result<BlockId> {
        self.call_manager
            .charge_gas(self.call_manager.price_list().on_block_create(data.len()))?;

        Ok(self.blocks.put(Block::new(codec, data))?)
    }

    fn block_link(&mut self, id: BlockId, hash_fun: u64, hash_len: u32) -> Result<Cid> {
        if hash_fun != BLAKE2B_256 || hash_len != 32 {
            return Err(syscall_error!(IllegalCid; "cids must be 32-byte blake2b").into());
        }

        let block = self.blocks.get(id)?;
        let code = multihash::Code::try_from(hash_fun)
            .map_err(|_| syscall_error!(IllegalCid; "invalid CID codec"))?;

        self.call_manager.charge_gas(
            self.call_manager
                .price_list()
                .on_block_link(block.size() as usize),
        )?;

        let hash = code.digest(block.data());
        if u32::from(hash.size()) < hash_len {
            return Err(syscall_error!(IllegalCid; "invalid hash length: {}", hash_len).into());
        }
        let k = Cid::new_v1(block.codec(), hash.truncate(hash_len as u8));
        // TODO(M2): Add the block to the reachable set.
        self.call_manager
            .blockstore()
            .put_keyed(&k, block.data())
            // TODO: This is really "super fatal". It means we failed to store state, and should
            // probably abort the entire block.
            .or_fatal()?;
        Ok(k)
    }

    fn block_read(&mut self, id: BlockId, offset: u32, buf: &mut [u8]) -> Result<i32> {
        // First, find the end of the _logical_ buffer (taking the offset into account).
        // This must fit into an i32.

        // We perform operations as u64, because we know that the buffer length and offset must fit
        // in a u32.
        let end = i32::try_from((offset as u64) + (buf.len() as u64))
            .map_err(|_|syscall_error!(IllegalArgument; "offset plus buffer length did not fit into an i32"))?;

        // Then get the block.
        let block = self.blocks.get(id)?;
        let data = block.data();

        // We start reading at this offset.
        let start = offset as usize;

        // We read (block_length - start) bytes, or until we fill the buffer.
        let to_read = std::cmp::min(data.len().saturating_sub(start), buf.len());

        // We can now _charge_, because we actually know how many bytes we need to read.
        self.call_manager
            .charge_gas(self.call_manager.price_list().on_block_read(to_read))?;

        // Copy into the output buffer, but only if were're reading. If to_read == 0, start may be
        // past the end of the block.
        if to_read != 0 {
            buf[..to_read].copy_from_slice(&data[start..(start + to_read)]);
        }

        // Returns the difference between the end of the block, and offset + buf.len()
        Ok((data.len() as i32) - end)
    }

    fn block_stat(&mut self, id: BlockId) -> Result<BlockStat> {
        self.call_manager
            .charge_gas(self.call_manager.price_list().on_block_stat())?;

        Ok(self.blocks.stat(id)?)
    }
}

impl<C> MessageOps for DefaultKernel<C>
where
    C: CallManager,
{
    fn msg_caller(&self) -> ActorID {
        self.caller
    }

    fn msg_receiver(&self) -> ActorID {
        self.actor_id
    }

    fn msg_method_number(&self) -> MethodNum {
        self.method
    }

    fn msg_value_received(&self) -> TokenAmount {
        self.value_received.clone()
    }
}

impl<C> SendOps for DefaultKernel<C>
where
    C: CallManager,
{
    fn send(
        &mut self,
        recipient: &Address,
        method: MethodNum,
        params_id: BlockId,
        value: &TokenAmount,
    ) -> Result<SendResult> {
        let from = self.actor_id;

        // Load parameters.
        let params = if params_id == NO_DATA_BLOCK_ID {
            None
        } else {
            Some(self.blocks.get(params_id)?.clone())
        };

        // Make sure we can actually store the return block.
        if self.blocks.is_full() {
            return Err(syscall_error!(LimitExceeded; "cannot store return block").into());
        }

        // Send.
        let result = self
            .call_manager
            .with_transaction(|cm| cm.send::<Self>(from, *recipient, method, params, value))?;

        // Store result and return.
        Ok(match result {
            InvocationResult::Return(None) => {
                SendResult::Return(NO_DATA_BLOCK_ID, BlockStat { codec: 0, size: 0 })
            }
            InvocationResult::Return(Some(blk)) => {
                let stat = blk.stat();
                let ret_id = self
                    .blocks
                    .put(blk)
                    .or_fatal()
                    .context("failed to store a valid return value")?;
                SendResult::Return(ret_id, stat)
            }
            InvocationResult::Failure(code) => SendResult::Abort(code),
        })
    }
}

impl<C> CircSupplyOps for DefaultKernel<C>
where
    C: CallManager,
{
    fn total_fil_circ_supply(&self) -> Result<TokenAmount> {
        // From v15 and onwards, Filecoin mainnet was fixed to use a static circ supply per epoch.
        // The value reported to the FVM from clients is now the static value,
        // the FVM simply reports that value to actors.
        Ok(self.call_manager.context().circ_supply.clone())
    }
}

impl<C> CryptoOps for DefaultKernel<C>
where
    C: CallManager,
{
    fn verify_signature(
        &mut self,
        sig_type: SignatureType,
        signature: &[u8],
        signer: &Address,
        plaintext: &[u8],
    ) -> Result<bool> {
        self.call_manager
            .charge_gas(self.call_manager.price_list().on_verify_signature(sig_type))?;

        // Resolve to key address before verifying signature.
        let signing_addr = self.resolve_to_key_addr(signer, true)?;

        // Verify signature, catching errors. Signature verification can include some complicated
        // math.
        catch_and_log_panic("verifying signature", || {
            Ok(signature::verify(sig_type, signature, plaintext, &signing_addr).is_ok())
        })
    }

<<<<<<< HEAD
    fn hash(&mut self, code: u64, data: &[u8]) -> Result<MultihashGeneric<64>> {
=======
    fn recover_secp_public_key(
        &mut self,
        hash: &[u8; SECP_SIG_MESSAGE_HASH_SIZE],
        signature: &[u8; SECP_SIG_LEN],
    ) -> Result<[u8; SECP_PUB_LEN]> {
        self.call_manager
            .charge_gas(self.call_manager.price_list().on_recover_secp_public_key())?;

        signature::ops::recover_secp_public_key(hash, signature)
            .map(|pubkey| pubkey.serialize())
            .map_err(|e| {
                syscall_error!(IllegalArgument; "public key recovery failed: {}", e).into()
            })
    }

    fn hash(&mut self, code: u64, data: &[u8]) -> Result<[u8; 32]> {
>>>>>>> e1c806bd
        self.call_manager
            .charge_gas(self.call_manager.price_list().on_hashing(data.len()))?;

        let hasher = SupportedHashes::try_from(code).map_err(|e| {
            if let multihash::Error::UnsupportedCode(code) = e {
                syscall_error!(IllegalArgument; "unsupported hash code {}", code)
            } else {
                syscall_error!(AssertionFailed; "hash expected unsupported code, got {}", e)
            }
        })?;
        Ok(hasher.digest(data))
    }

    fn compute_unsealed_sector_cid(
        &mut self,
        proof_type: RegisteredSealProof,
        pieces: &[PieceInfo],
    ) -> Result<Cid> {
        self.call_manager.charge_gas(
            self.call_manager
                .price_list()
                .on_compute_unsealed_sector_cid(proof_type, pieces),
        )?;

        catch_and_log_panic("computing unsealed sector CID", || {
            compute_unsealed_sector_cid(proof_type, pieces)
        })
    }

    /// Verify seal proof for sectors. This proof verifies that a sector was sealed by the miner.
    fn verify_seal(&mut self, vi: &SealVerifyInfo) -> Result<bool> {
        self.call_manager
            .charge_gas(self.call_manager.price_list().on_verify_seal(vi))?;

        // It's probably _fine_ to just let these turn into fatal errors, but seal verification is
        // pretty self contained, so catching panics here probably doesn't hurt.
        catch_and_log_panic("verifying seal", || verify_seal(vi))
    }

    fn verify_post(&mut self, verify_info: &WindowPoStVerifyInfo) -> Result<bool> {
        self.call_manager
            .charge_gas(self.call_manager.price_list().on_verify_post(verify_info))?;

        // This is especially important to catch as, otherwise, a bad "post" could be undisputable.
        catch_and_log_panic("verifying post", || verify_post(verify_info))
    }

    fn verify_consensus_fault(
        &mut self,
        h1: &[u8],
        h2: &[u8],
        extra: &[u8],
    ) -> Result<Option<ConsensusFault>> {
        self.call_manager
            .charge_gas(self.call_manager.price_list().on_verify_consensus_fault())?;

        // This syscall cannot be resolved inside the FVM, so we need to traverse
        // the node boundary through an extern.
        let (fault, gas) = self
            .call_manager
            .externs()
            .verify_consensus_fault(h1, h2, extra)
            .or_illegal_argument()?;

        if self.network_version() <= NetworkVersion::V15 {
            self.call_manager.charge_gas(GasCharge::new(
                "verify_consensus_fault_accesses",
                Gas::new(gas),
                Gas::zero(),
            ))?;
        }

        Ok(fault)
    }

    fn batch_verify_seals(&mut self, vis: &[SealVerifyInfo]) -> Result<Vec<bool>> {
        // NOTE: gas has already been charged by the power actor when the batch verify was enqueued.
        // Lotus charges "virtual" gas here for tracing only.
        log::debug!("batch verify seals start");
        let out = vis
            .par_iter()
            .with_min_len(vis.len() / *NUM_CPUS)
            .map(|seal| {
                let verify_seal_result = std::panic::catch_unwind(|| verify_seal(seal));
                match verify_seal_result {
                    Ok(res) => {
                        match res {
                            Ok(correct) => {
                                if !correct {
                                    log::debug!(
                                        "seal verify in batch failed (miner: {}) (err: Invalid Seal proof)",
                                        seal.sector_id.miner
                                    );
                                }
                                correct // all ok
                            }
                            Err(err) => {
                                log::debug!(
                                    "seal verify in batch failed (miner: {}) (err: {})",
                                    seal.sector_id.miner,
                                    err
                                );
                                false
                            }
                        }
                    }
                    Err(e) => {
                        log::error!("seal verify internal fail (miner: {}) (err: {:?})", seal.sector_id.miner, e);
                        false
                    }
                }
            })
            .collect();
        log::debug!("batch verify seals end");
        Ok(out)
    }

    fn verify_aggregate_seals(
        &mut self,
        aggregate: &AggregateSealVerifyProofAndInfos,
    ) -> Result<bool> {
        self.call_manager.charge_gas(
            self.call_manager
                .price_list()
                .on_verify_aggregate_seals(aggregate),
        )?;
        catch_and_log_panic("verifying aggregate seals", || {
            verify_aggregate_seals(aggregate)
        })
    }

    fn verify_replica_update(&mut self, replica: &ReplicaUpdateInfo) -> Result<bool> {
        self.call_manager.charge_gas(
            self.call_manager
                .price_list()
                .on_verify_replica_update(replica),
        )?;
        catch_and_log_panic("verifying replica update", || {
            verify_replica_update(replica)
        })
    }
}

impl<C> GasOps for DefaultKernel<C>
where
    C: CallManager,
{
    fn gas_used(&self) -> Gas {
        self.call_manager.gas_tracker().gas_used()
    }

    fn gas_available(&self) -> Gas {
        self.call_manager.gas_tracker().gas_available()
    }

    fn charge_gas(&mut self, name: &str, compute: Gas) -> Result<()> {
        self.call_manager
            .gas_tracker_mut()
            .charge_gas(name, compute)
    }

    fn price_list(&self) -> &PriceList {
        self.call_manager.price_list()
    }
}

impl<C> NetworkOps for DefaultKernel<C>
where
    C: CallManager,
{
    fn network_epoch(&self) -> ChainEpoch {
        self.call_manager.context().epoch
    }

    fn network_version(&self) -> NetworkVersion {
        self.call_manager.context().network_version
    }

    fn network_base_fee(&self) -> &TokenAmount {
        &self.call_manager.context().base_fee
    }
}

impl<C> RandomnessOps for DefaultKernel<C>
where
    C: CallManager,
{
    fn get_randomness_from_tickets(
        &mut self,
        personalization: i64,
        rand_epoch: ChainEpoch,
        entropy: &[u8],
    ) -> Result<[u8; RANDOMNESS_LENGTH]> {
        self.call_manager.charge_gas(
            self.call_manager
                .price_list()
                .on_get_randomness(entropy.len()),
        )?;

        // TODO(M2): Check error code
        // Specifically, lookback length?
        self.call_manager
            .externs()
            .get_chain_randomness(personalization, rand_epoch, entropy)
            .or_illegal_argument()
    }

    fn get_randomness_from_beacon(
        &mut self,
        personalization: i64,
        rand_epoch: ChainEpoch,
        entropy: &[u8],
    ) -> Result<[u8; RANDOMNESS_LENGTH]> {
        self.call_manager.charge_gas(
            self.call_manager
                .price_list()
                .on_get_randomness(entropy.len()),
        )?;

        // TODO(M2): Check error code
        // Specifically, lookback length?
        self.call_manager
            .externs()
            .get_beacon_randomness(personalization, rand_epoch, entropy)
            .or_illegal_argument()
    }
}

impl<C> ActorOps for DefaultKernel<C>
where
    C: CallManager,
{
    fn resolve_address(&self, address: &Address) -> Result<Option<ActorID>> {
        self.call_manager.state_tree().lookup_id(address)
    }

    fn get_actor_code_cid(&self, id: ActorID) -> Result<Option<Cid>> {
        Ok(self
            .call_manager
            .state_tree()
            .get_actor_id(id)
            .context("failed to lookup actor to get code CID")
            .or_fatal()?
            .map(|act| act.code))
    }

    // TODO(M2) merge new_actor_address and create_actor into a single syscall.
    fn new_actor_address(&mut self) -> Result<Address> {
        let oa = self
            .resolve_to_key_addr(&self.call_manager.origin(), false)
            // This is already an execution error, but we're _making_ it fatal.
            .or_fatal()?;

        let mut b = to_vec(&oa)
            .or_fatal()
            .context("could not serialize address in new_actor_address")?;
        b.write_u64::<BigEndian>(self.call_manager.nonce())
            .or_fatal()
            .context("writing nonce into a buffer")?;
        b.write_u64::<BigEndian>(self.call_manager.next_actor_idx())
            .or_fatal()
            .context("writing actor index in buffer")?;
        let addr = Address::new_actor(&b);
        Ok(addr)
    }

    // TODO(M2) merge new_actor_address and create_actor into a single syscall.
    fn create_actor(&mut self, code_id: Cid, actor_id: ActorID) -> Result<()> {
        // TODO https://github.com/filecoin-project/builtin-actors/issues/492
        let singleton = self
            .get_builtin_actor_type(&code_id)
            .as_ref()
            .map(Type::is_singleton_actor)
            .unwrap_or(false);
        if singleton {
            return Err(
                syscall_error!(Forbidden; "can only have one instance of singleton actors").into(),
            );
        }

        let state_tree = self.call_manager.state_tree();
        if let Ok(Some(_)) = state_tree.get_actor_id(actor_id) {
            return Err(syscall_error!(Forbidden; "Actor address already exists").into());
        }

        self.call_manager
            .charge_gas(self.call_manager.price_list().on_create_actor())?;

        let state_tree = self.call_manager.state_tree_mut();
        state_tree.set_actor_id(
            actor_id,
            ActorState::new(code_id, *EMPTY_ARR_CID, 0.into(), 0),
        )
    }

    fn get_builtin_actor_type(&self, code_cid: &Cid) -> Option<actor::builtin::Type> {
        self.call_manager
            .machine()
            .builtin_actors()
            .get_by_left(code_cid)
            .cloned()
    }

    fn get_code_cid_for_type(&self, typ: actor::builtin::Type) -> Result<Cid> {
        self.call_manager
            .machine()
            .builtin_actors()
            .get_by_right(&typ)
            .cloned()
            .context("tried to resolve CID of unrecognized actor type")
            .or_illegal_argument()
    }

    #[cfg(feature = "m2-native")]
    fn install_actor(&mut self, code_id: Cid) -> Result<()> {
        // TODO figure out gas
        self.call_manager
            .machine()
            .engine()
            .preload(self.call_manager.blockstore(), &[code_id])
            .map_err(|_| syscall_error!(IllegalArgument; "failed to load actor code").into())
    }
}

impl<C> DebugOps for DefaultKernel<C>
where
    C: CallManager,
{
    fn log(&self, msg: String) {
        println!("{}", msg)
    }

    fn debug_enabled(&self) -> bool {
        self.call_manager.context().actor_debugging
    }

    fn store_artifact(&self, name: &str, data: &[u8]) -> Result<()> {
        // Ensure well formed artifact name
        {
            if name.len() > MAX_ARTIFACT_NAME_LEN {
                Err("debug artifact name should not exceed 256 bytes")
            } else if name.chars().any(std::path::is_separator) {
                Err("debug artifact name should not include any path separators")
            } else if name
                .chars()
                .next()
                .ok_or("debug artifact name should be at least one character")
                .or_error(fvm_shared::error::ErrorNumber::IllegalArgument)?
                == '.'
            {
                Err("debug artifact name should not start with a decimal '.'")
            } else {
                Ok(())
            }
        }
        .or_error(fvm_shared::error::ErrorNumber::IllegalArgument)?;

        // Write to disk
        if let Ok(dir) = std::env::var(ENV_ARTIFACT_DIR).as_deref() {
            let dir: PathBuf = [
                dir,
                self.call_manager.machine().machine_id(),
                &self.call_manager.origin().to_string(),
                &self.call_manager.nonce().to_string(),
                &self.actor_id.to_string(),
                &self.call_manager.invocation_count().to_string(),
            ]
            .iter()
            .collect();

            if let Err(e) = std::fs::create_dir_all(dir.clone()) {
                log::error!("failed to make directory to store debug artifacts {}", e);
            } else if let Err(e) = std::fs::write(dir.join(name), data) {
                log::error!("failed to store debug artifact {}", e)
            }
            log::info!("wrote artifact: {} to {:?}", name, dir);
        } else {
            log::error!(
                "store_artifact was ignored, env var {} was not set",
                ENV_ARTIFACT_DIR
            )
        }
        Ok(())
    }
}

fn catch_and_log_panic<F: FnOnce() -> Result<R> + UnwindSafe, R>(context: &str, f: F) -> Result<R> {
    match panic::catch_unwind(f) {
        Ok(v) => v,
        Err(e) => {
            log::error!("caught panic when {}: {:?}", context, e);
            Err(syscall_error!(IllegalArgument; "caught panic when {}: {:?}", context, e).into())
        }
    }
}

/// PoSt proof variants.
enum ProofType {
    #[allow(unused)]
    Winning,
    Window,
}

fn prover_id_from_u64(id: u64) -> ProverId {
    let mut prover_id = ProverId::default();
    let prover_bytes = Address::new_id(id).payload().to_raw_bytes();
    prover_id[..prover_bytes.len()].copy_from_slice(&prover_bytes);
    prover_id
}

fn get_required_padding(
    old_length: PaddedPieceSize,
    new_piece_length: PaddedPieceSize,
) -> (Vec<PaddedPieceSize>, PaddedPieceSize) {
    let mut sum = 0;

    let mut to_fill = 0u64.wrapping_sub(old_length.0) % new_piece_length.0;
    let n = to_fill.count_ones();
    let mut pad_pieces = Vec::with_capacity(n as usize);
    for _ in 0..n {
        let next = to_fill.trailing_zeros();
        let p_size = 1 << next;
        to_fill ^= p_size;

        let padded = PaddedPieceSize(p_size);
        pad_pieces.push(padded);
        sum += padded.0;
    }

    (pad_pieces, PaddedPieceSize(sum))
}

fn to_fil_public_replica_infos(
    src: &[SectorInfo],
    typ: ProofType,
) -> Result<BTreeMap<SectorId, PublicReplicaInfo>> {
    let replicas = src
        .iter()
        .map::<core::result::Result<(SectorId, PublicReplicaInfo), String>, _>(
            |sector_info: &SectorInfo| {
                let commr = commcid::cid_to_replica_commitment_v1(&sector_info.sealed_cid)?;
                let proof = match typ {
                    ProofType::Winning => sector_info.proof.registered_winning_post_proof()?,
                    ProofType::Window => sector_info.proof.registered_window_post_proof()?,
                };
                let replica = PublicReplicaInfo::new(proof.try_into()?, commr);
                Ok((SectorId::from(sector_info.sector_number), replica))
            },
        )
        .collect::<core::result::Result<BTreeMap<SectorId, PublicReplicaInfo>, _>>()
        .or_illegal_argument()?;
    Ok(replicas)
}

fn verify_seal(vi: &SealVerifyInfo) -> Result<bool> {
    let commr = commcid::cid_to_replica_commitment_v1(&vi.sealed_cid).or_illegal_argument()?;
    let commd = commcid::cid_to_data_commitment_v1(&vi.unsealed_cid).or_illegal_argument()?;
    let prover_id = prover_id_from_u64(vi.sector_id.miner);

    proofs::seal::verify_seal(
        vi.registered_proof
            .try_into()
            .or_illegal_argument()
            .context(format_args!("invalid proof type {:?}", vi.registered_proof))?,
        commr,
        commd,
        prover_id,
        SectorId::from(vi.sector_id.number),
        bytes_32(&vi.randomness.0),
        bytes_32(&vi.interactive_randomness.0),
        &vi.proof,
    )
    .or_illegal_argument()
    // There are probably errors here that should be fatal, but it's hard to tell so I'm sticking
    // with illegal argument for now.
    //
    // Worst case, _some_ node falls out of sync. Better than the network halting.
    .context("failed to verify seal proof")
}

fn verify_post(verify_info: &WindowPoStVerifyInfo) -> Result<bool> {
    let WindowPoStVerifyInfo {
        ref proofs,
        ref challenged_sectors,
        prover,
        ..
    } = verify_info;

    let Randomness(mut randomness) = verify_info.randomness.clone();

    // Necessary to be valid bls12 381 element.
    randomness[31] &= 0x3f;

    // Convert sector info into public replica
    let replicas = to_fil_public_replica_infos(challenged_sectors, ProofType::Window)?;

    // Convert PoSt proofs into proofs-api format
    let proofs: Vec<(proofs::RegisteredPoStProof, _)> = proofs
        .iter()
        .map(|p| Ok((p.post_proof.try_into()?, p.proof_bytes.as_ref())))
        .collect::<core::result::Result<_, String>>()
        .or_illegal_argument()?;

    // Generate prover bytes from ID
    let prover_id = prover_id_from_u64(*prover);

    // Verify Proof
    proofs::post::verify_window_post(&bytes_32(&randomness), &proofs, &replicas, prover_id)
        .or_illegal_argument()
}

fn verify_aggregate_seals(aggregate: &AggregateSealVerifyProofAndInfos) -> Result<bool> {
    if aggregate.infos.is_empty() {
        return Err(syscall_error!(IllegalArgument; "no seal verify infos").into());
    }
    let spt: proofs::RegisteredSealProof = aggregate.seal_proof.try_into().or_illegal_argument()?;
    let prover_id = prover_id_from_u64(aggregate.miner);
    struct AggregationInputs {
        // replica
        commr: [u8; 32],
        // data
        commd: [u8; 32],
        sector_id: SectorId,
        ticket: [u8; 32],
        seed: [u8; 32],
    }
    let inputs: Vec<AggregationInputs> = aggregate
        .infos
        .iter()
        .map(|info| {
            let commr = commcid::cid_to_replica_commitment_v1(&info.sealed_cid)?;
            let commd = commcid::cid_to_data_commitment_v1(&info.unsealed_cid)?;
            Ok(AggregationInputs {
                commr,
                commd,
                ticket: bytes_32(&info.randomness.0),
                seed: bytes_32(&info.interactive_randomness.0),
                sector_id: SectorId::from(info.sector_number),
            })
        })
        .collect::<core::result::Result<Vec<_>, &'static str>>()
        .or_illegal_argument()?;

    let inp: Vec<Vec<_>> = inputs
        .par_iter()
        .map(|input| {
            proofs::seal::get_seal_inputs(
                spt,
                input.commr,
                input.commd,
                prover_id,
                input.sector_id,
                input.ticket,
                input.seed,
            )
        })
        .try_reduce(Vec::new, |mut acc, current| {
            acc.extend(current);
            Ok(acc)
        })
        .or_illegal_argument()?;

    let commrs: Vec<[u8; 32]> = inputs.iter().map(|input| input.commr).collect();
    let seeds: Vec<[u8; 32]> = inputs.iter().map(|input| input.seed).collect();

    proofs::seal::verify_aggregate_seal_commit_proofs(
        spt,
        aggregate.aggregate_proof.try_into().or_illegal_argument()?,
        aggregate.proof.clone(),
        &commrs,
        &seeds,
        inp,
    )
    .or_illegal_argument()
}

fn verify_replica_update(replica: &ReplicaUpdateInfo) -> Result<bool> {
    let up: proofs::RegisteredUpdateProof =
        replica.update_proof_type.try_into().or_illegal_argument()?;

    let commr_old =
        commcid::cid_to_replica_commitment_v1(&replica.old_sealed_cid).or_illegal_argument()?;
    let commr_new =
        commcid::cid_to_replica_commitment_v1(&replica.new_sealed_cid).or_illegal_argument()?;
    let commd =
        commcid::cid_to_data_commitment_v1(&replica.new_unsealed_cid).or_illegal_argument()?;

    proofs::update::verify_empty_sector_update_proof(
        up,
        &replica.proof,
        commr_old,
        commr_new,
        commd,
    )
    .or_illegal_argument()
}

fn compute_unsealed_sector_cid(
    proof_type: RegisteredSealProof,
    pieces: &[PieceInfo],
) -> Result<Cid> {
    let ssize = proof_type.sector_size().or_illegal_argument()? as u64;

    let mut all_pieces = Vec::<proofs::PieceInfo>::with_capacity(pieces.len());

    let pssize = PaddedPieceSize(ssize);
    if pieces.is_empty() {
        all_pieces.push(proofs::PieceInfo {
            size: pssize.unpadded().into(),
            commitment: zero_piece_commitment(pssize),
        })
    } else {
        // pad remaining space with 0 piece commitments
        let mut sum = PaddedPieceSize(0);
        let pad_to = |pads: Vec<PaddedPieceSize>,
                      all_pieces: &mut Vec<proofs::PieceInfo>,
                      sum: &mut PaddedPieceSize| {
            for p in pads {
                all_pieces.push(proofs::PieceInfo {
                    size: p.unpadded().into(),
                    commitment: zero_piece_commitment(p),
                });

                sum.0 += p.0;
            }
        };
        for p in pieces {
            let (ps, _) = get_required_padding(sum, p.size);
            pad_to(ps, &mut all_pieces, &mut sum);

            all_pieces.push(proofs::PieceInfo::try_from(p).or_illegal_argument()?);
            sum.0 += p.size.0;
        }

        let (ps, _) = get_required_padding(sum, pssize);
        pad_to(ps, &mut all_pieces, &mut sum);
    }

    let comm_d =
        proofs::seal::compute_comm_d(proof_type.try_into().or_illegal_argument()?, &all_pieces)
            .or_illegal_argument()?;

    commcid::data_commitment_v1_to_cid(&comm_d).or_illegal_argument()
}<|MERGE_RESOLUTION|>--- conflicted
+++ resolved
@@ -464,26 +464,22 @@
         })
     }
 
-<<<<<<< HEAD
-    fn hash(&mut self, code: u64, data: &[u8]) -> Result<MultihashGeneric<64>> {
-=======
-    fn recover_secp_public_key(
-        &mut self,
-        hash: &[u8; SECP_SIG_MESSAGE_HASH_SIZE],
-        signature: &[u8; SECP_SIG_LEN],
-    ) -> Result<[u8; SECP_PUB_LEN]> {
-        self.call_manager
-            .charge_gas(self.call_manager.price_list().on_recover_secp_public_key())?;
-
-        signature::ops::recover_secp_public_key(hash, signature)
-            .map(|pubkey| pubkey.serialize())
-            .map_err(|e| {
-                syscall_error!(IllegalArgument; "public key recovery failed: {}", e).into()
-            })
-    }
-
-    fn hash(&mut self, code: u64, data: &[u8]) -> Result<[u8; 32]> {
->>>>>>> e1c806bd
+fn recover_secp_public_key(
+    &mut self,
+    hash: &[u8; SECP_SIG_MESSAGE_HASH_SIZE],
+    signature: &[u8; SECP_SIG_LEN],
+) -> Result<[u8; SECP_PUB_LEN]> {
+    self.call_manager
+        .charge_gas(self.call_manager.price_list().on_recover_secp_public_key())?;
+
+    signature::ops::recover_secp_public_key(hash, signature)
+        .map(|pubkey| pubkey.serialize())
+        .map_err(|e| {
+            syscall_error!(IllegalArgument; "public key recovery failed: {}", e).into()
+        })
+}
+
+fn hash(&mut self, code: u64, data: &[u8]) -> Result<MultihashGeneric<64>> {
         self.call_manager
             .charge_gas(self.call_manager.price_list().on_hashing(data.len()))?;
 
