// Copyright 2021-2023 Protocol Labs
// SPDX-License-Identifier: Apache-2.0, MIT
use std::ops::RangeInclusive;

use anyhow::{anyhow, Context as _};
use cid::Cid;
<<<<<<< HEAD
use fvm_ipld_blockstore::{Blockstore, Buffered};
use fvm_ipld_encoding::CborStore;
=======
use fvm_ipld_amt::Amt;
use fvm_ipld_blockstore::{Block, Blockstore, Buffered};
use fvm_ipld_encoding::{to_vec, CborStore, DAG_CBOR};
>>>>>>> cd2c7677
use fvm_shared::address::Address;
use fvm_shared::econ::TokenAmount;
use fvm_shared::error::ErrorNumber;
use fvm_shared::version::NetworkVersion;
use fvm_shared::ActorID;
use log::debug;
use multihash::Code::Blake2b256;

use super::{Machine, MachineContext};
use crate::blockstore::BufferedBlockstore;
use crate::externs::Externs;
#[cfg(feature = "m2-native")]
use crate::init_actor::State as InitActorState;
use crate::kernel::{ClassifyResult, Result};
use crate::machine::limiter::DefaultMemoryLimiter;
use crate::machine::Manifest;
use crate::state_tree::{ActorState, StateTree};
use crate::system_actor::State as SystemActorState;
use crate::{syscall_error, EMPTY_ARR_CID};

<<<<<<< HEAD
=======
pub const EVENTS_AMT_BITWIDTH: u32 = 5;

lazy_static::lazy_static! {
    /// Pre-serialized block containing the empty array
    pub static ref EMPTY_ARRAY_BLOCK: Block<Vec<u8>> = {
        Block::new(DAG_CBOR, to_vec::<[(); 0]>(&[]).unwrap())
    };
}

>>>>>>> cd2c7677
pub struct DefaultMachine<B, E> {
    /// The initial execution context for this epoch.
    context: MachineContext,
    /// Boundary A calls are handled through externs. These are calls from the
    /// FVM to the Filecoin client.
    externs: E,
    /// The state tree. It is updated with the results from every message
    /// execution as the call stack for every message concludes.
    ///
    /// Owned.
    state_tree: StateTree<BufferedBlockstore<B>>,
    /// Mapping of CIDs to builtin actor types.
    builtin_actors: Manifest,
    /// Somewhat unique ID of the machine consisting of (epoch, randomness)
    /// randomness is generated with `initial_state_root`
    id: String,
}

impl<B, E> DefaultMachine<B, E>
where
    B: Blockstore + 'static,
    E: Externs + 'static,
{
    /// Create a new [`DefaultMachine`].
    ///
    /// # Arguments
    ///
    /// * `context`: Machine execution [context][`MachineContext`] (system params, epoch, network
    ///    version, etc.).
    /// * `blockstore`: The underlying [blockstore][`Blockstore`] for reading/writing state.
    /// * `externs`: Client-provided ["external"][`Externs`] methods for accessing chain state.
    pub fn new(context: &MachineContext, blockstore: B, externs: E) -> anyhow::Result<Self> {
        #[cfg(not(feature = "hyperspace"))]
        const SUPPORTED_VERSIONS: RangeInclusive<NetworkVersion> =
            NetworkVersion::V18..=NetworkVersion::V18;

        #[cfg(feature = "hyperspace")]
        const SUPPORTED_VERSIONS: RangeInclusive<NetworkVersion> =
            NetworkVersion::V18..=NetworkVersion::MAX;

        debug!(
            "initializing a new machine, epoch={}, base_fee={}, nv={:?}, root={}",
            context.epoch, &context.base_fee, context.network_version, context.initial_state_root
        );

        if !SUPPORTED_VERSIONS.contains(&context.network_version) {
            return Err(anyhow!(
                "unsupported network version: {}",
                context.network_version
            ));
        }

        // Sanity check that the blockstore contains the supplied state root.
        if !blockstore
            .has(&context.initial_state_root)
            .context("failed to load initial state-root")?
        {
            return Err(anyhow!(
                "blockstore doesn't have the initial state-root {}",
                &context.initial_state_root
            ));
        }

        put_empty_blocks(&blockstore)?;

        // Create a new state tree from the supplied root.
        let state_tree = {
            let bstore = BufferedBlockstore::new(blockstore);
            StateTree::new_from_root(bstore, &context.initial_state_root)?
        };

        // Load the built-in actors manifest.
        let (builtin_actors_cid, manifest_version) = match context.builtin_actors_override {
            Some(manifest_cid) => {
                let (version, cid): (u32, Cid) = state_tree
                    .store()
                    .get_cbor(&manifest_cid)?
                    .context("failed to load actor manifest")?;
                (cid, version)
            }
            None => {
                let (state, _) = SystemActorState::load(&state_tree)?;
                (state.builtin_actors, 1)
            }
        };
        let builtin_actors =
            Manifest::load(state_tree.store(), &builtin_actors_cid, manifest_version)?;

        // 16 bytes is random _enough_
        let randomness: [u8; 16] = rand::random();

        Ok(DefaultMachine {
            context: context.clone(),
            externs,
            state_tree,
            builtin_actors,
            id: format!(
                "{}-{}",
                context.epoch,
                cid::multibase::encode(cid::multibase::Base::Base32Lower, randomness)
            ),
        })
    }
}

impl<B, E> Machine for DefaultMachine<B, E>
where
    B: Blockstore + 'static,
    E: Externs + 'static,
{
    type Blockstore = BufferedBlockstore<B>;
    type Externs = E;
    type Limiter = DefaultMemoryLimiter;

    fn blockstore(&self) -> &Self::Blockstore {
        self.state_tree.store()
    }

    fn context(&self) -> &MachineContext {
        &self.context
    }

    fn externs(&self) -> &Self::Externs {
        &self.externs
    }

    fn builtin_actors(&self) -> &Manifest {
        &self.builtin_actors
    }

    fn state_tree(&self) -> &StateTree<Self::Blockstore> {
        &self.state_tree
    }

    fn state_tree_mut(&mut self) -> &mut StateTree<Self::Blockstore> {
        &mut self.state_tree
    }

    /// Flushes the state-tree and returns the new root CID.
    ///
    /// This method also flushes all new blocks (reachable from this new root CID) from the write
    /// buffer into the underlying blockstore (the blockstore with which the machine was
    /// constructed).
    fn flush(&mut self) -> Result<Cid> {
        let root = self.state_tree_mut().flush()?;
        self.blockstore().flush(&root).or_fatal()?;
        Ok(root)
    }

    /// Creates an uninitialized actor.
    fn create_actor(&mut self, addr: &Address, act: ActorState) -> Result<ActorID> {
        let state_tree = self.state_tree_mut();

        let addr_id = state_tree.register_new_address(addr)?;

        state_tree.set_actor(addr_id, act)?;
        Ok(addr_id)
    }

    fn transfer(&mut self, from: ActorID, to: ActorID, value: &TokenAmount) -> Result<()> {
        if value.is_negative() {
            return Err(syscall_error!(IllegalArgument;
                "attempted to transfer negative transfer value {}", value)
            .into());
        }

        // If the from actor doesn't exist, we return "insufficient funds" to distinguish between
        // that and the case where the _receiving_ actor doesn't exist.
        let mut from_actor = self
            .state_tree
            .get_actor(from)?
            .context("cannot transfer from non-existent sender")
            .or_error(ErrorNumber::InsufficientFunds)?;

        if &from_actor.balance < value {
            return Err(syscall_error!(InsufficientFunds; "sender does not have funds to transfer (balance {}, transfer {})", &from_actor.balance, value).into());
        }

        if from == to {
            debug!("attempting to self-transfer: noop (from/to: {})", from);
            return Ok(());
        }

        let mut to_actor = self
            .state_tree
            .get_actor(to)?
            .context("cannot transfer to non-existent receiver")
            .or_error(ErrorNumber::NotFound)?;

        from_actor.deduct_funds(value)?;
        to_actor.deposit_funds(value);

        self.state_tree.set_actor(from, from_actor)?;
        self.state_tree.set_actor(to, to_actor)?;

        log::trace!("transferred {} from {} to {}", value, from, to);

        Ok(())
    }

    fn into_store(self) -> Self::Blockstore {
        self.state_tree.into_store()
    }

    fn machine_id(&self) -> &str {
        &self.id
    }

    fn new_limiter(&self) -> Self::Limiter {
        DefaultMemoryLimiter::for_network(&self.context().network)
    }
}

// Helper method that puts certain "empty" types in the blockstore.
// These types are privileged by some parts of the system (eg. as the default actor state).
fn put_empty_blocks<B: Blockstore>(blockstore: B) -> anyhow::Result<()> {
    let empty_arr_cid = blockstore.put(Blake2b256, &EMPTY_ARRAY_BLOCK)?;

    debug_assert!(
        empty_arr_cid == *EMPTY_ARR_CID,
        "empty CID sanity check failed",
    );

    Ok(())
}<|MERGE_RESOLUTION|>--- conflicted
+++ resolved
@@ -4,14 +4,8 @@
 
 use anyhow::{anyhow, Context as _};
 use cid::Cid;
-<<<<<<< HEAD
-use fvm_ipld_blockstore::{Blockstore, Buffered};
-use fvm_ipld_encoding::CborStore;
-=======
-use fvm_ipld_amt::Amt;
 use fvm_ipld_blockstore::{Block, Blockstore, Buffered};
 use fvm_ipld_encoding::{to_vec, CborStore, DAG_CBOR};
->>>>>>> cd2c7677
 use fvm_shared::address::Address;
 use fvm_shared::econ::TokenAmount;
 use fvm_shared::error::ErrorNumber;
@@ -32,10 +26,6 @@
 use crate::system_actor::State as SystemActorState;
 use crate::{syscall_error, EMPTY_ARR_CID};
 
-<<<<<<< HEAD
-=======
-pub const EVENTS_AMT_BITWIDTH: u32 = 5;
-
 lazy_static::lazy_static! {
     /// Pre-serialized block containing the empty array
     pub static ref EMPTY_ARRAY_BLOCK: Block<Vec<u8>> = {
@@ -43,7 +33,6 @@
     };
 }
 
->>>>>>> cd2c7677
 pub struct DefaultMachine<B, E> {
     /// The initial execution context for this epoch.
     context: MachineContext,
