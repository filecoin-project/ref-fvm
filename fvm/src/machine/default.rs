--- conflicted
+++ resolved
@@ -1,5 +1,3 @@
-use std::collections::BTreeMap;
-
 use anyhow::{anyhow, Context as _};
 use cid::Cid;
 use fvm_shared::actor::builtin::Manifest;
@@ -9,7 +7,7 @@
 use fvm_shared::econ::TokenAmount;
 use fvm_shared::error::ErrorNumber;
 use fvm_shared::version::NetworkVersion;
-use fvm_shared::{actor, ActorID};
+use fvm_shared::ActorID;
 use log::debug;
 use num_traits::{Signed, Zero};
 
@@ -84,6 +82,7 @@
             debug: config.debug,
         };
 
+        // Sanity check that the blockstore contains the supplied state root.
         if !blockstore
             .has(&context.initial_state_root)
             .context("failed to load initial state-root")?
@@ -94,8 +93,8 @@
             ));
         }
 
-        // Load the built-in actor index.
-        let builtin_actors: BTreeMap<Cid, actor::builtin::Type> = blockstore
+        // Load the built-in actors manifest.
+        let builtin_actors: Manifest = blockstore
             .get_cbor(&builtin_actors)
             .context("failed to load built-in actor index")?
             .ok_or_else(|| {
@@ -105,9 +104,17 @@
                 )
             })?;
 
-        let bstore = BufferedBlockstore::new(blockstore);
-
-        let state_tree = StateTree::new_from_root(bstore, &context.initial_state_root)?;
+        // Preload any uncached modules.
+        // This interface works for now because we know all actor CIDs
+        // ahead of time, but with user-supplied code, we won't have that
+        // guarantee.
+        engine.preload_uncached(&blockstore, builtin_actors.keys())?;
+
+        // Create a new state tree from the supplied root.
+        let state_tree = {
+            let bstore = BufferedBlockstore::new(blockstore);
+            StateTree::new_from_root(bstore, &context.initial_state_root)?
+        };
 
         Ok(DefaultMachine {
             config,
@@ -188,30 +195,6 @@
         Ok(addr_id)
     }
 
-<<<<<<< HEAD
-    fn load_module(&self, code: &Cid) -> Result<Module> {
-        // If we've already loaded the module, return it.
-        if let Some(code) = self.engine.get(code) {
-            return Ok(code);
-        }
-
-        // Load the Wasm bytecode for the actor from the blockstore.
-        // Fail if not found.
-        let binary = self
-            .state_tree
-            .store()
-            .get(code)
-            .or_fatal()?
-            .context("missing wasm binary")
-            .or_fatal()?;
-
-        // Then compile & cache it.
-        let module = self.engine.load(code, binary.as_slice()).or_fatal()?;
-        Ok(module)
-    }
-
-=======
->>>>>>> 6a96ce55
     fn transfer(&mut self, from: ActorID, to: ActorID, value: &TokenAmount) -> Result<()> {
         if from == to || value.is_zero() {
             return Ok(());
