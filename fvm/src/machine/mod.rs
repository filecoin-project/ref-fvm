--- conflicted
+++ resolved
@@ -96,14 +96,12 @@
     /// Returns a generated ID of a machine
     fn machine_id(&self) -> &str;
 
-<<<<<<< HEAD
+    /// Creates a new limiter to track the resources of a message execution.
+    fn new_limiter(&self) -> Self::Limiter;
+
     /// Commits the events to the machine by building the events AMT, and making sure that events
     /// are written to the store.
     fn commit_events(&self, events: &[StampedEvent]) -> Result<Option<Cid>>;
-=======
-    /// Creates a new limiter to track the resources of a message execution.
-    fn new_limiter(&self) -> Self::Limiter;
->>>>>>> 5d118648
 }
 
 /// Network-level settings. Except when testing locally, changing any of these likely requires a
