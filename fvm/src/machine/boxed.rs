use cid::Cid;
use fvm_shared::address::Address;
use fvm_shared::econ::TokenAmount;
use fvm_shared::event::StampedEvent;
use fvm_shared::ActorID;

use super::{Engine, Machine, MachineContext, Manifest};
use crate::kernel::Result;
use crate::state_tree::{ActorState, StateTree};

type Type = MachineContext;

impl<M: Machine> Machine for Box<M> {
    type Blockstore = M::Blockstore;
    type Externs = M::Externs;
    type Limiter = M::Limiter;

    #[inline(always)]
    fn engine(&self) -> &Engine {
        (**self).engine()
    }

    #[inline(always)]
    fn blockstore(&self) -> &Self::Blockstore {
        (**self).blockstore()
    }

    #[inline(always)]
    fn context(&self) -> &Type {
        (**self).context()
    }

    #[inline(always)]
    fn externs(&self) -> &Self::Externs {
        (**self).externs()
    }

    #[inline(always)]
    fn builtin_actors(&self) -> &Manifest {
        (**self).builtin_actors()
    }

    #[inline(always)]
    fn state_tree(&self) -> &StateTree<Self::Blockstore> {
        (**self).state_tree()
    }

    #[inline(always)]
    fn state_tree_mut(&mut self) -> &mut StateTree<Self::Blockstore> {
        (**self).state_tree_mut()
    }

    #[inline(always)]
    fn create_actor(&mut self, addr: &Address, act: ActorState) -> Result<ActorID> {
        (**self).create_actor(addr, act)
    }

    #[inline(always)]
    fn transfer(&mut self, from: ActorID, to: ActorID, value: &TokenAmount) -> Result<()> {
        (**self).transfer(from, to, value)
    }

    #[inline(always)]
    fn flush(&mut self) -> Result<Cid> {
        (**self).flush()
    }

    #[inline(always)]
    fn into_store(self) -> Self::Blockstore {
        (*self).into_store()
    }

    #[inline(always)]
    fn machine_id(&self) -> &str {
        (**self).machine_id()
    }

    #[inline(always)]
<<<<<<< HEAD
    fn commit_events(&self, events: &[StampedEvent]) -> Result<Option<Cid>> {
        (**self).commit_events(events)
=======
    fn new_limiter(&self) -> Self::Limiter {
        (**self).new_limiter()
>>>>>>> 5d118648
    }
}<|MERGE_RESOLUTION|>--- conflicted
+++ resolved
@@ -76,12 +76,12 @@
     }
 
     #[inline(always)]
-<<<<<<< HEAD
+    fn new_limiter(&self) -> Self::Limiter {
+        (**self).new_limiter()
+    }
+
+    #[inline(always)]
     fn commit_events(&self, events: &[StampedEvent]) -> Result<Option<Cid>> {
         (**self).commit_events(events)
-=======
-    fn new_limiter(&self) -> Self::Limiter {
-        (**self).new_limiter()
->>>>>>> 5d118648
     }
 }