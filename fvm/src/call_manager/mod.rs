--- conflicted
+++ resolved
@@ -128,13 +128,11 @@
         Ok(())
     }
 
-<<<<<<< HEAD
+    /// Limit memory usage throughout a message execution.
+    fn limiter_mut(&mut self) -> &mut <Self::Machine as Machine>::Limiter;
+
     /// Appends an event to the event accumulator.
     fn append_event(&mut self, evt: StampedEvent);
-=======
-    /// Limit memory usage throughout a message execution.
-    fn limiter_mut(&mut self) -> &mut <Self::Machine as Machine>::Limiter;
->>>>>>> 5d118648
 }
 
 /// The result of a method invocation.
