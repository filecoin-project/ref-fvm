--- conflicted
+++ resolved
@@ -50,15 +50,12 @@
     exec_trace: ExecutionTrace,
     /// Number of actors that have been invoked in this message execution.
     invocation_count: u64,
-<<<<<<< HEAD
-    /// TODO
-    execution_type: ExecutionType,
-=======
     /// Limits on memory throughout the execution.
     limits: M::Limiter,
     /// Accumulator for events emitted in this call stack.
     events: EventsAccumulator,
->>>>>>> 518fb359
+    /// TODO
+    execution_type: ExecutionType,
 }
 
 #[doc(hidden)]
@@ -108,12 +105,9 @@
             backtrace: Backtrace::default(),
             exec_trace: vec![],
             invocation_count: 0,
-<<<<<<< HEAD
-            execution_type,
-=======
             limits,
             events: Default::default(),
->>>>>>> 518fb359
+            execution_type,
         })))
     }
 
@@ -609,7 +603,6 @@
         })
     }
 
-<<<<<<< HEAD
     fn validate_unchecked<K>(&mut self, from: ActorID, params: Block) -> Result<InvocationResult>
     where
         K: Kernel<CallManager = Self>,
@@ -757,11 +750,9 @@
         })
     }
 
-=======
     /// Temporarily replace `self` with a version that contains `None` for the inner part,
     /// to be able to hand over ownership of `self` to a new kernel, while the older kernel
     /// has a reference to the hollowed out version.
->>>>>>> 518fb359
     fn map_mut<F, T>(&mut self, f: F) -> T
     where
         F: FnOnce(Self) -> (T, Self),
