# Changelog

Changes to the reference FVM implementation.

## [Unreleased]

<<<<<<< HEAD
## 2.11.2 (2025-08-25)

=======
>>>>>>> fb1da070
- chore(deps): bump filecoin-proofs-api from 18.1.0 to 19.0.0 [#2200](https://github.com/filecoin-project/ref-fvm/pull/2200)

## 2.11.1 (2025-04-15)

- Upgrade to fvm_shared@v2.11.1 to fix: accept malleable secp256k1 signatures (per EVM, etc.) [#2158](https://github.com/filecoin-project/ref-fvm/pull/2158)

## 2.11.0 (2025-04-10)

- Update wasmtime to v31.0.0 [#2143](https://github.com/filecoin-project/ref-fvm/pull/2143)
- Swap libsecp256k1 for k256 [#2138](https://github.com/filecoin-project/ref-fvm/pull/2138)
- Update other dependencies [#2148](https://github.com/filecoin-project/ref-fvm/pull/2148)
- Update to Rust 1.86.0 [#2126](https://github.com/filecoin-project/ref-fvm/pull/2126)

## 2.10.0 (2024-11-21)

- Update `cid` to v0.11 and `multihash` to v0.19.
- Update to `fvm_ipld_blockstore` 0.3.0 and `fvm_ipld_encoding` 0.5.0.

You will have to update your multihash and cid crates to be compatible, see the [multihash release notes](https://github.com/multiformats/rust-multihash/blob/master/CHANGELOG.md#-2023-06-06) for details on the breaking changes.

## 2.9.1 (2024-10-21)

- Update to wasmtime 25.

## 2.9.0 (2024-09-12)

- Update to wasmtime 24.
- Switch from mach ports to unix signal handlers on macos.
- Update misc dependencies.

## 2.8.0 (2024-06-12)

- Update `filecoin-proofs-api` to v18 

## 2.7.0 (2023-09-06)

- Upgrade wasmtime to v12. Unlike prior wasmtime upgrades, this shouldn't be a breaking change as it now mangles its symbols.
- BREAKING: Upgrade the proofs API to v16.
- BREAKING (linking): upgrade blstrs to v0.7 and
- BREAKING: update the minimum rust version to 1.70.0

## 2.6.0 (2023-08-18)

Breaking Changes:
- Perform randomness hashing in the kernel
  - The FVM no longer supplies a DST and entropy to the client extern when requesting randomness
  - It expects the client to return the "digest", from which the kernel then draws the randomness
  - Clients integrating this change should:
    - no longer expect the DST and entropy parameters for the `get_chain_randomness` and `get_beacon_randomness` externs
    - omit the last step they currently perform when drawing randomness; that is, return the hashed digest after looking up the randomness source

## 2.5.0 (2023-06-28)

Breaking Changes:

- Update all IPLD crates, including cid & multihash.
- Update wasmtime to v10.

## 2.4.0 [2023-05-03]

- Update proofs to v14.
- Update wasmtime to 8.0.1
- Misc clippy fixes.

## 2.3.0 [2023-03-09]

Update proofs. Unfortunately, this is a breaking change in a minor release, but we can't cut a v3...

## 2.2.0 [2023-01-13]

- Update wasmtime to 2.0.2
- Some tracing.

## 2.1.0 [2022-10-13]

Update wasmtime to 1.0.0

## 2.0.0 [2022-10-12]

Update to wasmtime 0.40.1.

## 2.0.0-alpha.3 [2022-09-12]

Add support for nv17.

## 2.0.0-alpha.2 [2022-08-31]

- Syscalls:
    - Added `recover_secp_public_key` syscall
    - Added debug artifacts syscall (for testing).
    - Added sha256, keccak256, ripemd160, and blake2b512 to the `hash` syscall.
- Replaced `TokenAmount` with an actual type (was a type alias).
- Added gas charges to the execution trace.

## 2.0.0-alpha.1

Bump major version for breaking changes.

## 1.1.0 [2022-06-27]

- debug execution: implement actor redirects in engine

## 1.0.0 [2022-06-23]

- Fixup WASM sections after instrumenting for gas and stack accounting. Without this,
  instrumentation would produce incorrect wasm modules in some cases.
- Fix exec tracing when stack depth is exceeded.
- Fix logging syscall to skip logging when debugging is _not_ enabled (the check was flipped).
- Audit and cleanup TODOs.
- Remove unused imports, etc.
- Refactor the blockstore "flush" to behave more like lotus.
- Upgrade wasmtime to 0.37.
- Fix the read syscall to correctly compute the returned "offset". Previously, it would never return
  a negative value, even if the passed-in buffer was over-sized.
- Make `DefaultExecutor#flush` a method on the `Executor` trait.
- Catch additional inner panics at the kernel layer, lowering them to syscall errors.
- General refinement of error handling by returning more fitting error numbers.
- General upstream dependency upgrade, including Wasmtime to 0.36.0.
- Reinstate the MAX_CID_LEN of 100 bytes.

## 0.8.0 [2022-05-16]

This release includes several major features:

- Final nv16 gas numbers (including charges for memcopies, extern calls, syscalls, etc.).
- Significantly improved wasm gas accounting, and stack accounting, through wasm instrumentation.
- A `ThreadedExecutor` for executing messages on a new thread. This is necessary because we need at
  least 64MiB of stack.
- Panics are now caught at every sub-call and turned into fatal errors.
- When a fatal error is encountered, we now allow the network to continue by:
  - Consuming all message gas.
  - Failing the entire _message_, but not the block.
- A large syscall refactor. These syscall interfaces should be the _final_ interfaces for M1.

**Breaking TL;DR:**

- This release DROPS SUPPORT for nv14.
- This release REQUIRES builtin-actors v7.4.x. v7.3.x _will not work_ due to breaking syscall changes.
- Users _must_ wrap the `DefaultExecutor` in a `ThreadedExecutor` unless they can otherwise
  guarantee at least 64MiB of stack.
- The execution trace format has changed.

Additionally, this release includes:

- Strongly typed a `Gas` type to help statically catch and prevent bugs in gas math.
- Refactored syscalls as described in the `fvm_sdk` v0.7.0 changelog.
- An audited and cleaned up wasmtime config.
- A smaller recursive call limit (now 1024 recursive sub-calls and 2k wasm stack elements).
- Drops support for NV14.
- Requires builtin-actors v7.4.x

## 0.7.2 [2022-05-09]
 
- Add `testing` feature to change module visibility; concretely changed
  visibility of `account_actor`, `init_actor` and `system_actor` to `pub`
  to use them in the integration test framework.
- Propagate gas outputs in ApplyRet.
- Migrate CBOR serde to [cbor4ii](https://github.com/quininer/cbor4ii).
- Instrument Wasm bytecode with [filecoin-project/fvm-wasm-instrument](https://github.com/filecoin-project/fvm-wasm-instrument), 
  a fork of [paritytech/wasm-instrument](https://github.com/paritytech/wasm-instrument)
  for more accurate stack accounting and execution units metering.
- Abort when aborting fails.
- Fix syscall binding docs. 
- Fix bugs in Wasm execution units gas accounting.
- Fix system actor state serialization.
- Remove unused dependencies from build graph.
- Optimize memory resolution so it only happens once.

## 0.7.1 [2022-04-18]

This release adds support for execution traces in the FVM which can be enabled using the new `enable_tracing` option in the `MachineContext`.
The change is backwards compatible.

## 0.7.0 [2022-04-15]

This release contains exactly one (breaking) change.

BREAKING: Updates the FVM to the latest syscall struct alignment
(https://github.com/filecoin-project/fvm-specs/issues/63).

## 0.6.0 [2022-04-13]

- WIP NV16 support.
- Implement [FIP0032][]: NV16 will now charge gas for more operations, including execution gas.
- BREAKING: Updates to fvm_shared 0.5.1
    - This refactors the exit code into a struct with constant values instead of an enum.
- BREAKING: Refactor the `Machine` constructor to take a `MachineContext` struct, reducing the
  number of parameters.
- BREAKING: Rename (internal) consume/take methods.
     - `BufferedBlockstore::consume` -> `BufferedBlockstore::into_inner`
     - `Executor::consume` -> `Executor::into_machine`
     - `Kernel::take` -> `Kernel::into_call_manager`
     - `Machine::consume` -> `Machine::into_store`
     - `Hamt::consume` -> `Hamt::into_store`
     - `StateTree::consume` -> `StateTree::into_store`
- BREAKING: remove unused (by the FVM) `verify_post_discount` from the FVM PriceList.

[FIP0032]: https://github.com/filecoin-project/FIPs/blob/master/FIPS/fip-0032.md<|MERGE_RESOLUTION|>--- conflicted
+++ resolved
@@ -4,12 +4,9 @@
 
 ## [Unreleased]
 
-<<<<<<< HEAD
-## 2.11.2 (2025-08-25)
-
-=======
->>>>>>> fb1da070
-- chore(deps): bump filecoin-proofs-api from 18.1.0 to 19.0.0 [#2200](https://github.com/filecoin-project/ref-fvm/pull/2200)
+## 2.11.2 (2025-08-27)
+
+- chore(deps): bump filecoin-proofs-api from 18.1.0 to 19.0.0 [#2208](https://github.com/filecoin-project/ref-fvm/pull/2208)
 
 ## 2.11.1 (2025-04-15)
 
