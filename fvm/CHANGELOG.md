# Changelog

Changes to the reference FVM implementation.

## [Unreleased]

<<<<<<< HEAD
- Changed visibility of `account_actor`, `init_actor` and `system_actor` to public to use them in the integration test
framework.
=======
## 0.6.0 [2022-04-13]

- WIP NV16 support.
- Implement [FIP0032][]: NV16 will now charge gas for more operations, including execution gas.
- BREAKING: Updates to fvm_shared 0.5.1
    - This refactors the exit code into a struct with constant values instead of an enum.
- BREAKING: Refactor the `Machine` constructor to take a `MachineContext` struct, reducing the
  number of parameters.
- BREAKING: Rename (internal) consume/take methods.
     - `BufferedBlockstore::consume` -> `BufferedBlockstore::into_inner`
     - `Executor::consume` -> `Executor::into_machine`
     - `Kernel::take` -> `Kernel::into_call_manager`
     - `Machine::consume` -> `Machine::into_store`
     - `Hamt::consume` -> `Hamt::into_store`
     - `StateTree::consume` -> `StateTree::into_store`
- BREAKING: remove unused (by the FVM) `verify_post_discount` from the FVM PriceList.

[FIP0032]: https://github.com/filecoin-project/FIPs/blob/master/FIPS/fip-0032.md
>>>>>>> 02bf2973
<|MERGE_RESOLUTION|>--- conflicted
+++ resolved
@@ -4,10 +4,9 @@
 
 ## [Unreleased]
 
-<<<<<<< HEAD
 - Changed visibility of `account_actor`, `init_actor` and `system_actor` to public to use them in the integration test
 framework.
-=======
+
 ## 0.6.0 [2022-04-13]
 
 - WIP NV16 support.
@@ -25,5 +24,4 @@
      - `StateTree::consume` -> `StateTree::into_store`
 - BREAKING: remove unused (by the FVM) `verify_post_discount` from the FVM PriceList.
 
-[FIP0032]: https://github.com/filecoin-project/FIPs/blob/master/FIPS/fip-0032.md
->>>>>>> 02bf2973
+[FIP0032]: https://github.com/filecoin-project/FIPs/blob/master/FIPS/fip-0032.md