use std::collections::BTreeMap;
use std::convert::TryFrom;
use std::sync::{Arc, Mutex};

use anyhow::anyhow;
use cid::Cid;
use futures::executor::block_on;
use fvm::call_manager::{CallManager, DefaultCallManager, FinishRet, InvocationResult};
use fvm::gas::{Gas, GasTracker, PriceList};
use fvm::kernel::*;
use fvm::machine::limiter::ExecMemory;
use fvm::machine::{
    DefaultMachine, Engine, Machine, MachineContext, Manifest, MultiEngine, NetworkConfig,
};
use fvm::state_tree::{ActorState, StateTree};
use fvm::DefaultKernel;
use fvm_ipld_blockstore::MemoryBlockstore;
use fvm_ipld_car::load_car_unchecked;
use fvm_shared::address::Address;
use fvm_shared::clock::ChainEpoch;
use fvm_shared::consensus::ConsensusFault;
use fvm_shared::crypto::signature::{
    SignatureType, SECP_PUB_LEN, SECP_SIG_LEN, SECP_SIG_MESSAGE_HASH_SIZE,
};
use fvm_shared::econ::TokenAmount;
use fvm_shared::event::{ActorEvent, StampedEvent};
use fvm_shared::piece::PieceInfo;
use fvm_shared::randomness::RANDOMNESS_LENGTH;
use fvm_shared::sector::{
    AggregateSealVerifyProofAndInfos, RegisteredSealProof, ReplicaUpdateInfo, SealVerifyInfo,
    WindowPoStVerifyInfo,
};
use fvm_shared::sys::SendFlags;
use fvm_shared::version::NetworkVersion;
use fvm_shared::{ActorID, MethodNum, TOTAL_FILECOIN};
use multihash::MultihashGeneric;
use wasmtime::ResourceLimiter;

use crate::externs::TestExterns;
use crate::vector::{MessageVector, Variant};

const DEFAULT_BASE_FEE: u64 = 100;

#[derive(Clone)]
pub struct TestData {
    circ_supply: TokenAmount,
    price_list: PriceList,
}

/// Statistics about the resources used by test vector executions.
#[derive(Clone, Copy, Debug, Default)]
pub struct TestStats {
    pub min_desired_memory_bytes: usize,
    pub max_desired_memory_bytes: usize,
}

#[derive(Clone, Copy, Debug, Default)]
pub struct TestStatsGlobal {
    /// Min/Max for the initial memory.
    pub init: TestStats,
    /// Min/Max of the overall memory.
    pub exec: TestStats,
}

impl TestStatsGlobal {
    pub fn new_ref() -> TestStatsRef {
        Some(Arc::new(Mutex::new(Self::default())))
    }
}

/// Global statistics about all test vector executions.
pub type TestStatsRef = Option<Arc<Mutex<TestStatsGlobal>>>;

pub struct TestMachine<M = Box<DefaultMachine<MemoryBlockstore, TestExterns>>> {
    pub machine: M,
    pub data: TestData,
    stats: TestStatsRef,
}

impl TestMachine<Box<DefaultMachine<MemoryBlockstore, TestExterns>>> {
    pub fn new_for_vector(
        v: &MessageVector,
        variant: &Variant,
        blockstore: MemoryBlockstore,
        engines: &MultiEngine,
        stats: TestStatsRef,
    ) -> anyhow::Result<TestMachine<Box<DefaultMachine<MemoryBlockstore, TestExterns>>>> {
        let network_version = NetworkVersion::try_from(variant.nv)
            .map_err(|_| anyhow!("unrecognized network version"))?;

        let base_fee = v
            .preconditions
            .basefee
            .map(TokenAmount::from_atto)
            .unwrap_or_else(|| TokenAmount::from_atto(DEFAULT_BASE_FEE));
        let epoch = variant.epoch;
        let state_root = v.preconditions.state_tree.root_cid;

        let externs = TestExterns::new(&v.randomness);

        // Load the builtin actors bundles into the blockstore.
        let nv_actors = TestMachine::import_actors(&blockstore);

        // Get the builtin actors index for the concrete network version.
        let builtin_actors = *nv_actors
            .get(&network_version)
            .ok_or_else(|| anyhow!("no builtin actors index for NV {network_version}"))?;

        let mut nc = NetworkConfig::new(network_version);
        nc.override_actors(builtin_actors);
        let mut mc = nc.for_epoch(epoch, (epoch * 30) as u64, state_root);
        mc.set_base_fee(base_fee);

        let engine = engines.get(&mc.network).map_err(|e| anyhow!(e))?;

        let machine = DefaultMachine::new(&engine, &mc, blockstore, externs).unwrap();

        // Preload the actors. We don't usually preload actors when testing, so we're going to do
        // this explicitly.
        engine
            .preload(
                machine.blockstore(),
                machine.builtin_actors().builtin_actor_codes(),
            )
            .unwrap();

        let price_list = machine.context().price_list.clone();

        let machine = TestMachine::<Box<DefaultMachine<_, _>>> {
            machine: Box::new(machine),
            data: TestData {
                circ_supply: v
                    .preconditions
                    .circ_supply
                    .map(TokenAmount::from_atto)
                    .unwrap_or_else(|| TOTAL_FILECOIN.clone()),
                price_list,
            },
            stats,
        };

        Ok(machine)
    }

    pub fn import_actors(blockstore: &MemoryBlockstore) -> BTreeMap<NetworkVersion, Cid> {
        let bundles = [(NetworkVersion::V18, actors_v10::BUNDLE_CAR)];
        bundles
            .into_iter()
            .map(|(nv, car)| {
                let roots = block_on(async { load_car_unchecked(blockstore, car).await.unwrap() });
                assert_eq!(roots.len(), 1);
                (nv, roots[0])
            })
            .collect()
    }
}

impl<M> Machine for TestMachine<M>
where
    M: Machine,
{
    type Blockstore = M::Blockstore;
    type Externs = M::Externs;
    type Limiter = TestLimiter<M::Limiter>;

    fn engine(&self) -> &Engine {
        self.machine.engine()
    }

    fn blockstore(&self) -> &Self::Blockstore {
        self.machine.blockstore()
    }

    fn context(&self) -> &MachineContext {
        self.machine.context()
    }

    fn externs(&self) -> &Self::Externs {
        self.machine.externs()
    }

    fn builtin_actors(&self) -> &Manifest {
        self.machine.builtin_actors()
    }

    fn state_tree(&self) -> &StateTree<Self::Blockstore> {
        self.machine.state_tree()
    }

    fn state_tree_mut(&mut self) -> &mut StateTree<Self::Blockstore> {
        self.machine.state_tree_mut()
    }

    fn create_actor(&mut self, addr: &Address, act: ActorState) -> Result<ActorID> {
        self.machine.create_actor(addr, act)
    }

    fn transfer(&mut self, from: ActorID, to: ActorID, value: &TokenAmount) -> Result<()> {
        self.machine.transfer(from, to, value)
    }

    fn into_store(self) -> Self::Blockstore {
        self.machine.into_store()
    }

    fn flush(&mut self) -> Result<Cid> {
        self.machine.flush()
    }

    fn machine_id(&self) -> &str {
        self.machine.machine_id()
    }

    fn new_limiter(&self) -> Self::Limiter {
        TestLimiter {
            inner: self.machine.new_limiter(),
            global_stats: self.stats.clone(),
            local_stats: TestStats::default(),
        }
    }

    fn commit_events(&self, events: &[StampedEvent]) -> Result<Option<Cid>> {
        self.machine.commit_events(events)
    }
}

/// A CallManager that wraps kernels in an InterceptKernel.
// NOTE: For now, this _must_ be transparent because we transmute a pointer.
#[repr(transparent)]
pub struct TestCallManager<C: CallManager = DefaultCallManager<TestMachine>>(pub C);

impl<M, C> CallManager for TestCallManager<C>
where
    M: Machine,
    C: CallManager<Machine = TestMachine<M>>,
{
    type Machine = C::Machine;

    fn new(
        machine: Self::Machine,
        gas_limit: i64,
        origin: ActorID,
        origin_address: Address,
        nonce: u64,
        gas_premium: TokenAmount,
    ) -> Self {
        TestCallManager(C::new(
            machine,
            gas_limit,
            origin,
            origin_address,
            nonce,
            gas_premium,
        ))
    }

    fn send<K: Kernel<CallManager = Self>>(
        &mut self,
        from: ActorID,
        to: Address,
        method: MethodNum,
        params: Option<Block>,
        value: &TokenAmount,
        gas_limit: Option<Gas>,
    ) -> Result<InvocationResult> {
        // K is the kernel specified by the non intercepted kernel.
        // We wrap that here.
        self.0
            .send::<TestKernel<K>>(from, to, method, params, value, gas_limit)
    }

    fn with_transaction(
        &mut self,
        read_only: bool,
        f: impl FnOnce(&mut Self) -> Result<InvocationResult>,
    ) -> Result<InvocationResult> {
        // This transmute is _safe_ because this type is "repr transparent".
        let inner_ptr = &mut self.0 as *mut C;
        self.0.with_transaction(read_only, |inner: &mut C| unsafe {
            // Make sure that we've got the right pointer. Otherwise, this cast definitely isn't
            // safe.
            assert_eq!(inner_ptr, inner as *mut C);

            // Ok, we got the pointer we expected, casting back to the interceptor is safe.
            f(&mut *(inner as *mut C as *mut Self))
        })
    }

    fn finish(self) -> (FinishRet, Self::Machine) {
        self.0.finish()
    }

    fn machine(&self) -> &Self::Machine {
        self.0.machine()
    }

    fn machine_mut(&mut self) -> &mut Self::Machine {
        self.0.machine_mut()
    }

    fn gas_tracker(&self) -> &GasTracker {
        self.0.gas_tracker()
    }

    fn gas_premium(&self) -> &TokenAmount {
        self.0.gas_premium()
    }

    fn origin(&self) -> ActorID {
        self.0.origin()
    }

    fn nonce(&self) -> u64 {
        self.0.nonce()
    }

    fn next_actor_address(&self) -> Address {
        self.0.next_actor_address()
    }

    fn create_actor(
        &mut self,
        code_id: Cid,
        actor_id: ActorID,
        predictable_address: Option<Address>,
    ) -> Result<()> {
        self.0.create_actor(code_id, actor_id, predictable_address)
    }

    fn price_list(&self) -> &fvm::gas::PriceList {
        self.0.price_list()
    }

    fn context(&self) -> &MachineContext {
        self.0.context()
    }

    fn blockstore(&self) -> &<Self::Machine as Machine>::Blockstore {
        self.0.blockstore()
    }

    fn externs(&self) -> &<Self::Machine as Machine>::Externs {
        self.0.externs()
    }

    fn state_tree(&self) -> &StateTree<<Self::Machine as Machine>::Blockstore> {
        self.0.state_tree()
    }

    fn state_tree_mut(&mut self) -> &mut StateTree<<Self::Machine as Machine>::Blockstore> {
        self.0.state_tree_mut()
    }

    fn charge_gas(&self, charge: fvm::gas::GasCharge) -> Result<()> {
        self.0.charge_gas(charge)
    }

    fn invocation_count(&self) -> u64 {
        self.0.invocation_count()
    }

    fn limiter_mut(&mut self) -> &mut <Self::Machine as Machine>::Limiter {
        self.0.limiter_mut()
    }

    fn append_event(&mut self, evt: StampedEvent) {
        self.0.append_event(evt)
    }
}

/// A kernel for intercepting syscalls.
pub struct TestKernel<K = DefaultKernel<TestCallManager>>(pub K, pub TestData);

impl<M, C, K> Kernel for TestKernel<K>
where
    M: Machine,
    C: CallManager<Machine = TestMachine<M>>,
    K: Kernel<CallManager = TestCallManager<C>>,
{
    type CallManager = C;

    fn into_inner(self) -> (Self::CallManager, BlockRegistry)
    where
        Self: Sized,
    {
        let (cm, br) = self.0.into_inner();
        (cm.0, br)
    }

    fn new(
        mgr: Self::CallManager,
        blocks: BlockRegistry,
        caller: ActorID,
        actor_id: ActorID,
        method: MethodNum,
        value_received: TokenAmount,
    ) -> Self
    where
        Self: Sized,
    {
        // Extract the test data.
        let data = mgr.machine().data.clone();

        TestKernel(
            K::new(
                TestCallManager(mgr),
                blocks,
                caller,
                actor_id,
                method,
                value_received,
            ),
            data,
        )
    }

    fn machine(&self) -> &<Self::CallManager as CallManager>::Machine {
        self.0.machine()
    }
}

impl<M, C, K> ActorOps for TestKernel<K>
where
    M: Machine,
    C: CallManager<Machine = TestMachine<M>>,
    K: Kernel<CallManager = TestCallManager<C>>,
{
    fn resolve_address(&self, address: &Address) -> Result<ActorID> {
        self.0.resolve_address(address)
    }

    fn get_actor_code_cid(&self, id: ActorID) -> Result<Cid> {
        self.0.get_actor_code_cid(id)
    }

    fn next_actor_address(&self) -> Result<Address> {
        self.0.next_actor_address()
    }

    fn create_actor(
        &mut self,
        code_id: Cid,
        actor_id: ActorID,
        predictable_address: Option<Address>,
    ) -> Result<()> {
        self.0.create_actor(code_id, actor_id, predictable_address)
    }

    fn get_builtin_actor_type(&self, code_cid: &Cid) -> u32 {
        self.0.get_builtin_actor_type(code_cid)
    }

    fn get_code_cid_for_type(&self, typ: u32) -> Result<Cid> {
        self.0.get_code_cid_for_type(typ)
    }

    #[cfg(feature = "m2-native")]
    fn install_actor(&mut self, _code_id: Cid) -> Result<()> {
        Ok(())
    }

    fn balance_of(&self, _actor_id: ActorID) -> Result<TokenAmount> {
        todo!()
    }

    fn lookup_address(&self, actor_id: ActorID) -> Result<Option<Address>> {
        self.0.lookup_address(actor_id)
    }
}

impl<M, C, K> IpldBlockOps for TestKernel<K>
where
    M: Machine,
    C: CallManager<Machine = TestMachine<M>>,
    K: Kernel<CallManager = TestCallManager<C>>,
{
    fn block_open(&mut self, cid: &Cid) -> Result<(BlockId, BlockStat)> {
        self.0.block_open(cid)
    }

    fn block_create(&mut self, codec: u64, data: &[u8]) -> Result<BlockId> {
        self.0.block_create(codec, data)
    }

    fn block_link(&mut self, id: BlockId, hash_fun: u64, hash_len: u32) -> Result<Cid> {
        self.0.block_link(id, hash_fun, hash_len)
    }

    fn block_read(&self, id: BlockId, offset: u32, buf: &mut [u8]) -> Result<i32> {
        self.0.block_read(id, offset, buf)
    }

    fn block_stat(&self, id: BlockId) -> Result<BlockStat> {
        self.0.block_stat(id)
    }
}

impl<M, C, K> CircSupplyOps for TestKernel<K>
where
    M: Machine,
    C: CallManager<Machine = TestMachine<M>>,
    K: Kernel<CallManager = TestCallManager<C>>,
{
    // Not forwarded. Circulating supply is taken from the TestData.
    fn total_fil_circ_supply(&self) -> Result<TokenAmount> {
        Ok(self.1.circ_supply.clone())
    }
}

impl<M, C, K> CryptoOps for TestKernel<K>
where
    M: Machine,
    C: CallManager<Machine = TestMachine<M>>,
    K: Kernel<CallManager = TestCallManager<C>>,
{
    // forwarded
    fn hash(&self, code: u64, data: &[u8]) -> Result<MultihashGeneric<64>> {
        self.0.hash(code, data)
    }

    // forwarded
    fn compute_unsealed_sector_cid(
        &self,
        proof_type: RegisteredSealProof,
        pieces: &[PieceInfo],
    ) -> Result<Cid> {
        self.0.compute_unsealed_sector_cid(proof_type, pieces)
    }

    // forwarded
    fn verify_signature(
        &self,
        sig_type: SignatureType,
        signature: &[u8],
        signer: &Address,
        plaintext: &[u8],
    ) -> Result<bool> {
        self.0
            .verify_signature(sig_type, signature, signer, plaintext)
    }

    // forwarded
    fn recover_secp_public_key(
        &self,
        hash: &[u8; SECP_SIG_MESSAGE_HASH_SIZE],
        signature: &[u8; SECP_SIG_LEN],
    ) -> Result<[u8; SECP_PUB_LEN]> {
        self.0.recover_secp_public_key(hash, signature)
    }

    // NOT forwarded
    fn batch_verify_seals(&self, vis: &[SealVerifyInfo]) -> Result<Vec<bool>> {
        Ok(vec![true; vis.len()])
    }

    // NOT forwarded
    fn verify_seal(&self, vi: &SealVerifyInfo) -> Result<bool> {
        let charge = self.1.price_list.on_verify_seal(vi);
        self.0.charge_gas(&charge.name, charge.total())?;
        Ok(true)
    }

    // NOT forwarded
    fn verify_post(&self, vi: &WindowPoStVerifyInfo) -> Result<bool> {
        let charge = self.1.price_list.on_verify_post(vi);
        self.0.charge_gas(&charge.name, charge.total())?;
        Ok(true)
    }

    // NOT forwarded
    fn verify_consensus_fault(
        &self,
        _h1: &[u8],
        _h2: &[u8],
        _extra: &[u8],
    ) -> Result<Option<ConsensusFault>> {
        let charge = self.1.price_list.on_verify_consensus_fault();
        self.0.charge_gas(&charge.name, charge.total())?;
        Ok(None)
    }

    // NOT forwarded
    fn verify_aggregate_seals(&self, agg: &AggregateSealVerifyProofAndInfos) -> Result<bool> {
        let charge = self.1.price_list.on_verify_aggregate_seals(agg);
        self.0.charge_gas(&charge.name, charge.total())?;
        Ok(true)
    }

    // NOT forwarded
    fn verify_replica_update(&self, rep: &ReplicaUpdateInfo) -> Result<bool> {
        let charge = self.1.price_list.on_verify_replica_update(rep);
        self.0.charge_gas(&charge.name, charge.total())?;
        Ok(true)
    }
}

impl<M, C, K> DebugOps for TestKernel<K>
where
    M: Machine,
    C: CallManager<Machine = TestMachine<M>>,
    K: Kernel<CallManager = TestCallManager<C>>,
{
    fn log(&self, msg: String) {
        self.0.log(msg)
    }

    fn debug_enabled(&self) -> bool {
        self.0.debug_enabled()
    }

    fn store_artifact(&self, name: &str, data: &[u8]) -> Result<()> {
        self.0.store_artifact(name, data)
    }
}

impl<M, C, K> GasOps for TestKernel<K>
where
    M: Machine,
    C: CallManager<Machine = TestMachine<M>>,
    K: Kernel<CallManager = TestCallManager<C>>,
{
    fn gas_used(&self) -> Gas {
        self.0.gas_used()
    }

    fn charge_gas(&self, name: &str, compute: Gas) -> Result<()> {
        self.0.charge_gas(name, compute)
    }

    fn price_list(&self) -> &PriceList {
        self.0.price_list()
    }

    fn gas_available(&self) -> Gas {
        self.0.gas_available()
    }
}

impl<M, C, K> MessageOps for TestKernel<K>
where
    M: Machine,
    C: CallManager<Machine = TestMachine<M>>,
    K: Kernel<CallManager = TestCallManager<C>>,
{
    fn msg_context(&self) -> Result<fvm_shared::sys::out::vm::MessageContext> {
        self.0.msg_context()
    }
}

impl<M, C, K> NetworkOps for TestKernel<K>
where
    M: Machine,
    C: CallManager<Machine = TestMachine<M>>,
    K: Kernel<CallManager = TestCallManager<C>>,
{
    fn network_context(&self) -> Result<fvm_shared::sys::out::network::NetworkContext> {
        self.0.network_context()
    }

    fn tipset_cid(&self, epoch: ChainEpoch) -> Result<Cid> {
        self.0.tipset_cid(epoch)
    }
}

impl<M, C, K> RandomnessOps for TestKernel<K>
where
    M: Machine,
    C: CallManager<Machine = TestMachine<M>>,
    K: Kernel<CallManager = TestCallManager<C>>,
{
    fn get_randomness_from_tickets(
        &self,
        personalization: i64,
        rand_epoch: ChainEpoch,
        entropy: &[u8],
    ) -> Result<[u8; RANDOMNESS_LENGTH]> {
        self.0
            .get_randomness_from_tickets(personalization, rand_epoch, entropy)
    }

    fn get_randomness_from_beacon(
        &self,
        personalization: i64,
        rand_epoch: ChainEpoch,
        entropy: &[u8],
    ) -> Result<[u8; RANDOMNESS_LENGTH]> {
        self.0
            .get_randomness_from_beacon(personalization, rand_epoch, entropy)
    }
}

impl<M, C, K> SelfOps for TestKernel<K>
where
    M: Machine,
    C: CallManager<Machine = TestMachine<M>>,
    K: Kernel<CallManager = TestCallManager<C>>,
{
    fn root(&self) -> Result<Cid> {
        self.0.root()
    }

    fn set_root(&mut self, root: Cid) -> Result<()> {
        self.0.set_root(root)
    }

    fn current_balance(&self) -> Result<TokenAmount> {
        self.0.current_balance()
    }

    fn self_destruct(&mut self, beneficiary: &Address) -> Result<()> {
        self.0.self_destruct(beneficiary)
    }
}

impl<M, C, K> SendOps for TestKernel<K>
where
    M: Machine,
    C: CallManager<Machine = TestMachine<M>>,
    K: Kernel<CallManager = TestCallManager<C>>,
{
    fn send(
        &mut self,
        recipient: &Address,
        method: u64,
        params: BlockId,
        value: &TokenAmount,
<<<<<<< HEAD
        gas_limit: Option<Gas>,
    ) -> Result<SendResult> {
        self.0.send(recipient, method, params, value, gas_limit)
=======
        flags: SendFlags,
    ) -> Result<SendResult> {
        self.0.send(recipient, method, params, value, flags)
>>>>>>> 8a22156d
    }
}

impl<K> LimiterOps for TestKernel<K>
where
    K: LimiterOps,
{
    type Limiter = K::Limiter;

    fn limiter_mut(&mut self) -> &mut Self::Limiter {
        self.0.limiter_mut()
    }
}

impl<M, C, K> EventOps for TestKernel<K>
where
    C: CallManager<Machine = TestMachine<M>>,
    K: Kernel<CallManager = TestCallManager<C>>,
    M: Machine,
{
    fn emit_event(&mut self, evt: ActorEvent) -> Result<()> {
        self.0.emit_event(evt)
    }
}

/// Wrap a `ResourceLimiter` and collect statistics.
pub struct TestLimiter<L> {
    inner: L,
    global_stats: TestStatsRef,
    local_stats: TestStats,
}

impl<L> ResourceLimiter for TestLimiter<L>
where
    L: ResourceLimiter,
{
    fn memory_growing(&mut self, current: usize, desired: usize, maximum: Option<usize>) -> bool {
        if self.local_stats.max_desired_memory_bytes < desired {
            self.local_stats.max_desired_memory_bytes = desired;
        }

        if self.local_stats.min_desired_memory_bytes == 0 {
            self.local_stats.min_desired_memory_bytes = desired;
        }

        self.inner.memory_growing(current, desired, maximum)
    }

    fn table_growing(&mut self, current: u32, desired: u32, maximum: Option<u32>) -> bool {
        self.inner.table_growing(current, desired, maximum)
    }
}

/// Store the minimum of the maximums of desired memories in the global stats.
impl<L> Drop for TestLimiter<L> {
    fn drop(&mut self) {
        if let Some(ref stats) = self.global_stats {
            if let Ok(mut stats) = stats.lock() {
                let max_desired = self.local_stats.max_desired_memory_bytes;
                let min_desired = self.local_stats.min_desired_memory_bytes;

                if stats.exec.max_desired_memory_bytes < max_desired {
                    stats.exec.max_desired_memory_bytes = max_desired;
                }

                if stats.exec.min_desired_memory_bytes == 0
                    || stats.exec.min_desired_memory_bytes > max_desired
                {
                    stats.exec.min_desired_memory_bytes = max_desired;
                }

                if stats.init.max_desired_memory_bytes < min_desired {
                    stats.init.max_desired_memory_bytes = min_desired;
                }

                if stats.init.min_desired_memory_bytes == 0
                    || stats.init.min_desired_memory_bytes > min_desired
                {
                    stats.init.min_desired_memory_bytes = min_desired;
                }
            }
        }
    }
}

impl<L> ExecMemory for TestLimiter<L>
where
    L: ExecMemory,
{
    fn curr_exec_memory_bytes(&self) -> usize {
        self.inner.curr_exec_memory_bytes()
    }

    fn with_stack_frame<T, G, F, R>(t: &mut T, g: G, f: F) -> R
    where
        G: Fn(&mut T) -> &mut Self,
        F: FnOnce(&mut T) -> R,
    {
        L::with_stack_frame(t, |t| &mut g(t).inner, f)
    }
}<|MERGE_RESOLUTION|>--- conflicted
+++ resolved
@@ -724,15 +724,11 @@
         method: u64,
         params: BlockId,
         value: &TokenAmount,
-<<<<<<< HEAD
         gas_limit: Option<Gas>,
-    ) -> Result<SendResult> {
-        self.0.send(recipient, method, params, value, gas_limit)
-=======
         flags: SendFlags,
     ) -> Result<SendResult> {
-        self.0.send(recipient, method, params, value, flags)
->>>>>>> 8a22156d
+        self.0
+            .send(recipient, method, params, value, gas_limit, flags)
     }
 }
 
