[package]
name = "fvm_integration_tests"
description = "Filecoin Virtual Machine integration tests framework"
version = "0.1.1-alpha.1"
edition = "2021"
license = "MIT OR Apache-2.0"
authors = ["Protocol Labs", "Filecoin Core Devs", "Polyphene"]
repository = "https://github.com/filecoin-project/ref-fvm"

[dependencies]
fvm = { version = "3.0.0-alpha.11", path = "../../fvm", default-features = false }
fvm_shared = { version = "3.0.0-alpha.12", path = "../../shared" }
fvm_ipld_hamt = { version = "0.6.1", path = "../../ipld/hamt" }
fvm_ipld_amt = { version = "0.5.0", path = "../../ipld/amt" }
fvm_ipld_car = { version = "0.6.0", path = "../../ipld/car" }
fvm_ipld_blockstore = { version = "0.1.1", path = "../../ipld/blockstore" }
fvm_ipld_encoding = { version = "0.3.0", path = "../../ipld/encoding" }

anyhow = "1.0.47"
cid = { version = "0.8.5", default-features = false }
futures = "0.3.19"
multihash = { version = "0.16.1", default-features = false }
num-traits = "0.2"
lazy_static = "1.4.0"
libsecp256k1 = "0.7.0"
rand = "0.8.5"
rand_chacha = "0.3"
serde = { version = "1.0", features = ["derive"] }
serde_tuple = "0.5"
serde_repr = "0.1"
thiserror = "1.0.30"

[dependencies.wasmtime]
version = "1.0.2"
default-features = false
features = ["cranelift", "parallel-compilation"]

[dev-dependencies]
wat = "1.0.51"
serde = { version = "1.0", features = ["derive"] }
fil_hello_world_actor = { path = 'tests/fil-hello-world-actor' }
fil_stack_overflow_actor = { path = 'tests/fil-stack-overflow-actor' }
fil_ipld_actor = { path = 'tests/fil-ipld-actor' }
fil_malformed_syscall_actor = { path = "tests/fil-malformed-syscall-actor" }
fil_integer_overflow_actor = { path = "tests/fil-integer-overflow-actor" }
fil_syscall_actor = { path = "tests/fil-syscall-actor" }
fil_address_actor = { path = "tests/fil-address-actor" }
fil_events_actor = { path = "tests/fil-events-actor" }
fil_exit_data_actor = { path = "tests/fil-exit-data-actor" }
<<<<<<< HEAD
fil_gaslimit_actor = { path = "tests/fil-gaslimit-actor" }
=======
fil_readonly_actor = { path = "tests/fil-readonly-actor" }
>>>>>>> 8a22156d

actors-v10 = { package = "fil_builtin_actors_bundle", git = "https://github.com/filecoin-project/builtin-actors", branch = "next", features = ["m2-native"] }

[features]
default = ["fvm/testing", "fvm_shared/testing"]
m2-native = []
f4-as-account = ["fvm/f4-as-account"]<|MERGE_RESOLUTION|>--- conflicted
+++ resolved
@@ -47,11 +47,8 @@
 fil_address_actor = { path = "tests/fil-address-actor" }
 fil_events_actor = { path = "tests/fil-events-actor" }
 fil_exit_data_actor = { path = "tests/fil-exit-data-actor" }
-<<<<<<< HEAD
 fil_gaslimit_actor = { path = "tests/fil-gaslimit-actor" }
-=======
 fil_readonly_actor = { path = "tests/fil-readonly-actor" }
->>>>>>> 8a22156d
 
 actors-v10 = { package = "fil_builtin_actors_bundle", git = "https://github.com/filecoin-project/builtin-actors", branch = "next", features = ["m2-native"] }
 
