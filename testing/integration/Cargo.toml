--- conflicted
+++ resolved
@@ -43,10 +43,7 @@
 fil_ipld_actor = { path = 'tests/fil-ipld-actor', version = '0.1' }
 fil_malformed_syscall_actor = { path = "tests/fil-malformed-syscall-actor", version = "0.1" }
 fil_integer_overflow_actor = { path = "tests/fil-integer-overflow-actor", version = "0.1" }
-<<<<<<< HEAD
 fil_syscall_actor = { path = "tests/fil-syscall-actor", version = "0.1" }
-=======
->>>>>>> e1c806bd
 
 [features]
 default = ["fvm/testing", "fvm_shared/testing"]
