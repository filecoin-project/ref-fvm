--- conflicted
+++ resolved
@@ -41,15 +41,10 @@
 fil_hello_world_actor = { path = 'tests/fil-hello-world-actor', version = '0.1' }
 fil_stack_overflow_actor = { path = 'tests/fil-stack-overflow-actor', version = '0.1' }
 fil_ipld_actor = { path = 'tests/fil-ipld-actor', version = '0.1' }
-<<<<<<< HEAD
-fil_malformed_syscall_actor = { path = "tests/fil-malformed-syscall-actor", version="0.1" }
-fil_integer_overflow_actor = { path = "tests/fil-integer-overflow-actor", version="0.1" }
-fil_sdk_macro_actor = { path = "tests/fil-sdk-macro-actor", version="0.1" }
-=======
 fil_malformed_syscall_actor = { path = "tests/fil-malformed-syscall-actor", version = "0.1" }
 fil_integer_overflow_actor = { path = "tests/fil-integer-overflow-actor", version = "0.1" }
 fil_syscall_actor = { path = "tests/fil-syscall-actor", version = "0.1" }
->>>>>>> ef808624
+fil_sdk_macro_actor = { path = "tests/fil-sdk-macro-actor", version = "0.1" }
 
 [features]
 default = ["fvm/testing", "fvm_shared/testing"]
