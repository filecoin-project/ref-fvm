// Copyright 2021-2023 Protocol Labs
// SPDX-License-Identifier: Apache-2.0, MIT
mod builtin;
pub mod bundle;
pub mod dummy;
pub mod error;
<<<<<<< HEAD
#[cfg(feature = "smt")]
pub mod smt;
pub mod tester;
// TODO: Should come from https://github.com/filecoin-project/ref-fvm/pull/1493
pub mod fevm;
=======
pub mod tester;
pub mod testkit;
>>>>>>> cd2c7677
<|MERGE_RESOLUTION|>--- conflicted
+++ resolved
@@ -4,13 +4,9 @@
 pub mod bundle;
 pub mod dummy;
 pub mod error;
-<<<<<<< HEAD
 #[cfg(feature = "smt")]
 pub mod smt;
 pub mod tester;
 // TODO: Should come from https://github.com/filecoin-project/ref-fvm/pull/1493
 pub mod fevm;
-=======
-pub mod tester;
-pub mod testkit;
->>>>>>> cd2c7677
+pub mod testkit;