--- conflicted
+++ resolved
@@ -75,7 +75,6 @@
     reward::ThisEpochRewardReturn,
     ActorDowncast,
 };
-<<<<<<< HEAD
 
 mod bitfield_queue;
 mod deadline_assignment;
@@ -92,36 +91,6 @@
 mod termination;
 mod types;
 mod vesting_state;
-=======
-use address::{Address, Payload, Protocol};
-use bitfield::{BitField, UnvalidatedBitField, Validate};
-use byteorder::{BigEndian, ByteOrder, WriteBytesExt};
-use cid::{Cid, Code::Blake2b256, Prefix};
-use clock::ChainEpoch;
-use crypto::DomainSeparationTag::{
-    self, InteractiveSealChallengeSeed, SealRandomness, WindowedPoStChallengeSeed,
-};
-use encoding::{BytesDe, Cbor};
-use fil_types::{
-    deadlines::DeadlineInfo, AggregateSealVerifyInfo, AggregateSealVerifyProofAndInfos,
-    InteractiveSealRandomness, PoStProof, PoStRandomness, RegisteredPoStProof, RegisteredSealProof,
-    SealRandomness as SealRandom, SealVerifyInfo, SealVerifyParams, SectorID, SectorInfo,
-    SectorNumber, SectorSize, WindowPoStVerifyInfo, MAX_SECTOR_NUMBER, RANDOMNESS_LENGTH,
-};
-use ipld_blockstore::BlockStore;
-use num_bigint::bigint_ser::BigIntSer;
-use num_bigint::BigInt;
-use num_derive::FromPrimitive;
-use num_traits::{FromPrimitive, Signed, Zero};
-use runtime::{ActorCode, Runtime};
-use std::collections::{hash_map::Entry, HashMap};
-use std::error::Error as StdError;
-use std::{iter, ops::Neg};
-use vm::{
-    ActorError, DealID, ExitCode, MethodNum, Serialized, TokenAmount, METHOD_CONSTRUCTOR,
-    METHOD_SEND,
-};
->>>>>>> 8946c24c
 
 // The first 1000 actor-specific codes are left open for user error, i.e. things that might
 // actually happen without programming error in the actor code.
