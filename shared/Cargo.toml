--- conflicted
+++ resolved
@@ -28,11 +28,8 @@
 serde_tuple = "0.5"
 serde_repr = "0.1"
 arbitrary = { version = "1.1", optional = true, features = ["derive"]}
-<<<<<<< HEAD
 quickcheck = { version = "1", optional = true }
-=======
 bitflags = "1.3.2"
->>>>>>> a530efb2
 
 ## non-wasm dependencies; these dependencies and the respective code is
 ## only activated through non-default features, which the Kernel enables, but
