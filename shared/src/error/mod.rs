--- conflicted
+++ resolved
@@ -149,13 +149,10 @@
     Forbidden = 11,
     /// The passed buffer is too small.
     BufferTooSmall = 12,
-<<<<<<< HEAD
-    /// The gas limit for a subcall was exceeded.
-    GasLimitExceeded = 13,
-=======
     /// The actor is executing in a read-only context.
     ReadOnly = 13,
->>>>>>> 8a22156d
+    /// The gas limit for a subcall was exceeded.
+    GasLimitExceeded = 14,
 }
 
 impl std::fmt::Display for ErrorNumber {
@@ -174,11 +171,8 @@
             Serialization => "serialization error",
             Forbidden => "operation forbidden",
             BufferTooSmall => "buffer too small",
-<<<<<<< HEAD
+            ReadOnly => "execution context is read-only",
             GasLimitExceeded => "subcall gas limit exceeded",
-=======
-            ReadOnly => "execution context is read-only",
->>>>>>> 8a22156d
         })
     }
 }