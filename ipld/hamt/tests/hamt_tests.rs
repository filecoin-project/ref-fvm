--- conflicted
+++ resolved
@@ -5,23 +5,15 @@
 
 use cid::Cid;
 use fvm_ipld_blockstore::tracking::{BSStats, TrackingBlockstore};
-<<<<<<< HEAD
 use fvm_ipld_blockstore::{Blockstore, MemoryBlockstore};
 use fvm_ipld_encoding::de::DeserializeOwned;
-=======
-use fvm_ipld_blockstore::MemoryBlockstore;
 use fvm_ipld_encoding::strict_bytes::ByteBuf;
->>>>>>> 3baa50ed
 use fvm_ipld_encoding::CborStore;
 #[cfg(feature = "identity")]
 use fvm_ipld_hamt::Identity;
 use fvm_ipld_hamt::{BytesKey, Config, Error, Hamt, Hash};
 use multihash::Code;
-<<<<<<< HEAD
 use serde::Serialize;
-use serde_bytes::ByteBuf;
-=======
->>>>>>> 3baa50ed
 
 // Redeclaring max array size of Hamt to avoid exposing value
 const BUCKET_SIZE: usize = 3;
@@ -229,7 +221,7 @@
     begn.set(tstring("favorite-animal"), tstring("bright green bear"))
         .unwrap();
     let c3 = begn.flush().unwrap();
-    cids.check_next(c3);
+    assert_eq!(c3, c2);
 
     if let Some(stats) = stats {
         assert_eq!(*store.stats.borrow(), stats);
@@ -330,7 +322,8 @@
     }
 
     let cid_d = hamt.flush().unwrap();
-    cids.check_next(cid_d);
+    assert_eq!(cid_d, c1);
+
     if let Some(stats) = stats {
         assert_eq!(*store.stats.borrow(), stats);
     }
@@ -356,10 +349,10 @@
     .unwrap();
     assert_eq!(count, 200);
 
-    let c = hamt.flush().unwrap();
-    cids.check_next(c);
-
-    let mut hamt: Hamt<_, BytesKey> = factory.load_with_bit_width(&c, &store, 5).unwrap();
+    let c1 = hamt.flush().unwrap();
+    cids.check_next(c1);
+
+    let mut hamt: Hamt<_, BytesKey> = factory.load_with_bit_width(&c1, &store, 5).unwrap();
 
     // Iterating through hamt with no cache.
     let mut count = 0;
@@ -381,8 +374,8 @@
     .unwrap();
     assert_eq!(count, 200);
 
-    let c = hamt.flush().unwrap();
-    cids.check_next(c);
+    let c2 = hamt.flush().unwrap();
+    assert_eq!(c2, c1);
 
     if let Some(stats) = stats {
         assert_eq!(*store.stats.borrow(), stats);
@@ -581,7 +574,6 @@
         let cids = CidChecker::new(vec![
             "bafy2bzacebjilcrsqa4uyxuh36gllup4rlgnvwgeywdm5yqq2ks4jrsj756qq",
             "bafy2bzacea7biyabzk7v7le2rrlec5tesjbdnymh5sk4lfprxibg4rtudwtku",
-            "bafy2bzacea7biyabzk7v7le2rrlec5tesjbdnymh5sk4lfprxibg4rtudwtku",
         ]);
         super::set_with_no_effect_does_not_put(HamtFactory::default(), Some(stats), cids);
     }
@@ -625,7 +617,6 @@
         let cids = CidChecker::new(vec![
             "bafy2bzaceczhz54xmmz3xqnbmvxfbaty3qprr6dq7xh5vzwqbirlsnbd36z7a",
             "bafy2bzacecxcp736xkl2mcyjlors3tug6vdlbispbzxvb75xlrhthiw2xwxvw",
-            "bafy2bzaceczhz54xmmz3xqnbmvxfbaty3qprr6dq7xh5vzwqbirlsnbd36z7a",
         ]);
         super::set_delete_many(HamtFactory::default(), Some(stats), cids);
     }
@@ -635,7 +626,6 @@
         #[rustfmt::skip]
         let stats = BSStats {r: 30, w: 30, br: 3209, bw: 3209};
         let cids = CidChecker::new(vec![
-            "bafy2bzaceczhz54xmmz3xqnbmvxfbaty3qprr6dq7xh5vzwqbirlsnbd36z7a",
             "bafy2bzaceczhz54xmmz3xqnbmvxfbaty3qprr6dq7xh5vzwqbirlsnbd36z7a",
         ]);
         super::for_each(HamtFactory::default(), Some(stats), cids);
